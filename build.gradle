--- conflicted
+++ resolved
@@ -264,18 +264,9 @@
     }
 }
 
-<<<<<<< HEAD
-tasks.named('test', Test) {
-    retry {
-        maxRetries = 3
-        maxFailures = 20
-        failOnPassedAfterRetry = true
-    }
-=======
 artifacts {
     grapesRuntimeElements file: jar.archiveFile.get().asFile, type: 'jar'
     xstreamAstRuntimeElements file: jar.archiveFile.get().asFile, type: 'jar'
     gparsRuntimeElements file: jar.archiveFile.get().asFile, type: 'jar'
     loggingRuntimeElements file: jar.archiveFile.get().asFile, type: 'jar'
->>>>>>> 8ba8e826
 }