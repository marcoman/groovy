--- conflicted
+++ resolved
@@ -27,16 +27,9 @@
 import org.codehaus.groovy.ast.Parameter;
 import org.codehaus.groovy.ast.PropertyNode;
 import org.codehaus.groovy.ast.expr.ArgumentListExpression;
-<<<<<<< HEAD
-import org.codehaus.groovy.ast.expr.BinaryExpression;
-=======
-import org.codehaus.groovy.ast.expr.ClassExpression;
-import org.codehaus.groovy.ast.expr.ClosureExpression;
->>>>>>> 31ea7a04
 import org.codehaus.groovy.ast.expr.ConstantExpression;
 import org.codehaus.groovy.ast.expr.Expression;
 import org.codehaus.groovy.ast.expr.MethodCallExpression;
-import org.codehaus.groovy.ast.expr.PropertyExpression;
 import org.codehaus.groovy.ast.tools.GenericsUtils;
 import org.codehaus.groovy.classgen.Verifier;
 import org.codehaus.groovy.control.CompilePhase;
@@ -56,16 +49,11 @@
 import static org.codehaus.groovy.ast.tools.GeneralUtils.getAllMethods;
 import static org.codehaus.groovy.ast.tools.GeneralUtils.getAllProperties;
 import static org.codehaus.groovy.ast.tools.GeneralUtils.getInterfacesAndSuperInterfaces;
-<<<<<<< HEAD
-=======
 import static org.codehaus.groovy.ast.tools.GeneralUtils.params;
 import static org.codehaus.groovy.ast.tools.GeneralUtils.prop;
 import static org.codehaus.groovy.ast.tools.GeneralUtils.returnS;
 import static org.codehaus.groovy.ast.tools.GeneralUtils.stmt;
 import static org.codehaus.groovy.ast.tools.GeneralUtils.var;
-import static org.codehaus.groovy.ast.tools.GenericsUtils.correctToGenericsSpec;
-import static org.codehaus.groovy.ast.tools.GenericsUtils.correctToGenericsSpecRecurse;
->>>>>>> 31ea7a04
 import static org.codehaus.groovy.ast.tools.GenericsUtils.createGenericsSpec;
 
 /**
@@ -291,46 +279,10 @@
      */
     private List<AnnotationNode> copyAnnotatedNodeAnnotations(final AnnotatedNode annotatedNode) {
         final ArrayList<AnnotationNode> delegateAnnotations = new ArrayList<AnnotationNode>();
-<<<<<<< HEAD
         final ArrayList<AnnotationNode> notCopied = new ArrayList<AnnotationNode>();
         copyAnnotatedNodeAnnotations(annotatedNode, delegateAnnotations, notCopied);
         for (AnnotationNode annotation : notCopied) {
             addError(MY_TYPE_NAME + " does not support keeping Closure annotation members.", annotation);
-=======
-        final ClassNode retentionClassNode = ClassHelper.makeWithoutCaching(Retention.class);
-
-        for (AnnotationNode annotation : candidateAnnotations)  {
-
-            List<AnnotationNode> annotations = annotation.getClassNode().getAnnotations(retentionClassNode);
-            if (annotations.isEmpty()) continue;
-
-            if (hasClosureMember(annotation)) {
-                addError(MY_TYPE_NAME + " does not support keeping Closure annotation members.", annotation);
-                continue;
-            }
-
-            AnnotationNode retentionPolicyAnnotation = annotations.get(0);
-            Expression valueExpression = retentionPolicyAnnotation.getMember("value");
-            if (!(valueExpression instanceof PropertyExpression)) continue;
-
-            PropertyExpression propertyExpression = (PropertyExpression) valueExpression;
-            boolean processAnnotation =
-                    propertyExpression.getProperty() instanceof ConstantExpression &&
-                            (
-                                    "RUNTIME".equals(((ConstantExpression) (propertyExpression.getProperty())).getValue()) ||
-                                            "CLASS".equals(((ConstantExpression) (propertyExpression.getProperty())).getValue())
-                            );
-
-            if (processAnnotation)  {
-                AnnotationNode newAnnotation = new AnnotationNode(annotation.getClassNode());
-                for (Map.Entry<String, Expression> member : annotation.getMembers().entrySet())  {
-                    newAnnotation.addMember(member.getKey(), member.getValue());
-                }
-                newAnnotation.setSourcePosition(annotatedNode);
-
-                delegateAnnotations.add(newAnnotation);
-            }
->>>>>>> 31ea7a04
         }
         return delegateAnnotations;
     }
