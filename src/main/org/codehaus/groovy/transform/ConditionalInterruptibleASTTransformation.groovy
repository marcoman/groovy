--- conflicted
+++ resolved
@@ -64,7 +64,6 @@
     method.synthetic = true
     if (applyToAllMembers) {
       super.visitClass(type)
-<<<<<<< HEAD
     }
   }
 
@@ -85,28 +84,6 @@
     }
   }
 
-=======
-    }
-  }
-
-  protected Expression createCondition() {
-    conditionCallExpression
-  }
-
-  @Override
-  void visitAnnotations(AnnotatedNode node) {
-    // this transformation does not apply on annotation nodes
-    // visiting could lead to stack overflows
-  }
-
-  @Override
-  void visitField(FieldNode node) {
-    if (!node.isStatic() && !node.isSynthetic()) {
-      super.visitField node
-    }
-  }
-
->>>>>>> 543f54fc
   @Override
   void visitProperty(PropertyNode node) {
     if (!node.isStatic() && !node.isSynthetic()) {
@@ -133,35 +110,6 @@
       if (checkOnMethodStart && !node.isSynthetic() && !node.isStatic() && !node.isAbstract()) {
         def code = node.code
         node.code = wrapBlock(code);
-<<<<<<< HEAD
-      }
-      if (!node.isSynthetic() && !node.isStatic()) super.visitMethod(node)
-    }
-  }
-
-  /**
-   * Converts a ClosureExpression into the String source.
-   * @param expression a closure
-   * @return the source the closure was created from
-   */
-  // TODO should this be moved to ClosureExpression? It also appears in AstBuilderTransformation
-  private String convertClosureToSource(ClosureExpression expression) {
-    if (expression == null) throw new IllegalArgumentException('Null: expression')
-
-    def lineRange = (expression.lineNumber..expression.lastLineNumber)
-
-    def source = lineRange.collect {
-      def line = source.source.getLine(it, null)
-      if (line == null) {
-        return "Error calculating source code for expression. Trying to read line $it from ${source.source.class}"
-      } else {
-        if (it == expression.lastLineNumber) {
-          line = line.substring(0, expression.lastColumnNumber - 1)
-        }
-        if (it == expression.lineNumber) {
-          line = line.substring(expression.columnNumber - 1)
-        }
-=======
       }
       if (!node.isSynthetic() && !node.isStatic()) super.visitMethod(node)
     }
@@ -188,7 +136,6 @@
       }
       if (it == expression.lineNumber) {
         line = line.substring(expression.columnNumber - 1)
->>>>>>> 543f54fc
       }
       return line
     }?.join('\n')?.trim()   //restoring line breaks is important b/c of lack of semicolons
