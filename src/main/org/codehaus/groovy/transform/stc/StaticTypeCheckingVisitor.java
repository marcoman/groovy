/*
 * Copyright 2003-2012 the original author or authors.
 *
 * Licensed under the Apache License, Version 2.0 (the "License");
 * you may not use this file except in compliance with the License.
 * You may obtain a copy of the License at
 *
 *     http://www.apache.org/licenses/LICENSE-2.0
 *
 * Unless required by applicable law or agreed to in writing, software
 * distributed under the License is distributed on an "AS IS" BASIS,
 * WITHOUT WARRANTIES OR CONDITIONS OF ANY KIND, either express or implied.
 * See the License for the specific language governing permissions and
 * limitations under the License.
 */
package org.codehaus.groovy.transform.stc;

import groovy.lang.GroovyRuntimeException;
import groovy.lang.IntRange;
import groovy.lang.ObjectRange;
import groovy.transform.TypeChecked;
import groovy.transform.TypeCheckingMode;
import org.codehaus.groovy.ast.*;
import org.codehaus.groovy.ast.expr.*;
import org.codehaus.groovy.ast.stmt.*;
import org.codehaus.groovy.ast.tools.GenericsUtils;
import org.codehaus.groovy.ast.tools.WideningCategories;
import org.codehaus.groovy.classgen.ReturnAdder;
import org.codehaus.groovy.classgen.asm.BytecodeHelper;
import org.codehaus.groovy.classgen.asm.InvocationWriter;
import org.codehaus.groovy.control.CompilerConfiguration;
import org.codehaus.groovy.control.ErrorCollector;
import org.codehaus.groovy.control.SourceUnit;
import org.codehaus.groovy.control.messages.SyntaxErrorMessage;
import org.codehaus.groovy.runtime.EncodingGroovyMethods;
import org.codehaus.groovy.runtime.MetaClassHelper;
import org.codehaus.groovy.syntax.SyntaxException;
import org.codehaus.groovy.transform.StaticTypesTransformation;
import org.codehaus.groovy.util.ListHashMap;
import org.objectweb.asm.Opcodes;

import java.io.*;
import java.util.*;
import java.util.concurrent.atomic.AtomicReference;

import static org.codehaus.groovy.ast.ClassHelper.*;
import static org.codehaus.groovy.ast.tools.WideningCategories.*;
import static org.codehaus.groovy.syntax.Types.*;
import static org.codehaus.groovy.transform.stc.StaticTypeCheckingSupport.*;

/**
 * The main class code visitor responsible for static type checking. It will perform various inspections like checking
 * assignment types, type inference, ... Eventually, class nodes may be annotated with inferred type information.
 *
 * @author Cedric Champeau
 * @author Jochen Theodorou
 */
public class StaticTypeCheckingVisitor extends ClassCodeVisitorSupport {
    private static final ClassNode ITERABLE_TYPE = ClassHelper.make(Iterable.class);
    private final static List<MethodNode> EMPTY_METHODNODE_LIST = Collections.emptyList();
    private static final ClassNode TYPECHECKED_CLASSNODE = ClassHelper.make(TypeChecked.class);
    private static final ClassNode[] TYPECHECKING_ANNOTATIONS = new ClassNode[]{TYPECHECKED_CLASSNODE};
    private static final ClassNode TYPECHECKING_INFO_NODE = ClassHelper.make(TypeChecked.TypeCheckingInfo.class);
    private static final int CURRENT_SIGNATURE_PROTOCOL_VERSION = 1;
    private static final Expression CURRENT_SIGNATURE_PROTOCOL = new ConstantExpression(CURRENT_SIGNATURE_PROTOCOL_VERSION, true);

    public static final MethodNode CLOSURE_CALL_NO_ARG;
    public static final MethodNode CLOSURE_CALL_ONE_ARG;
    public static final MethodNode CLOSURE_CALL_VARGS;

    static {
        // Cache closure call methods
        CLOSURE_CALL_NO_ARG = CLOSURE_TYPE.getDeclaredMethod("call", Parameter.EMPTY_ARRAY);
        CLOSURE_CALL_ONE_ARG = CLOSURE_TYPE.getDeclaredMethod("call", new Parameter[]{
                new Parameter(OBJECT_TYPE, "arg")
        });
        CLOSURE_CALL_VARGS = CLOSURE_TYPE.getDeclaredMethod("call", new Parameter[]{
                new Parameter(OBJECT_TYPE.makeArray(), "args")
        });
    }

    private SourceUnit source;
    private ClassNode classNode;
    private MethodNode methodNode;
    private Set<MethodNode> methodsToBeVisited = Collections.emptySet();
    private ErrorCollector errorCollector;

    // used for closure return type inference
    private ClosureExpression closureExpression;
    private List<ClassNode> closureReturnTypes;

    // whenever a "with" method call is detected, this list is updated
    // with the receiver type of the with method
    private LinkedList<ClassNode> withReceiverList = new LinkedList<ClassNode>();
    /**
     * The type of the last encountered "it" implicit parameter
     */
    private ClassNode lastImplicitItType;

    /**
     * This field is used to track assignments in if/else branches, for loops and while loops. For example, in the following code:
     * if (cond) { x = 1 } else { x = '123' }
     * the inferred type of x after the if/else statement should be the LUB of (int, String)
     */
    private Map<VariableExpression, List<ClassNode>> ifElseForWhileAssignmentTracker = null;

    /**
     * Stores information which is only valid in the "if" branch of an if-then-else statement. This is used when the if
     * condition expression makes use of an instanceof check
     */
    private Stack<Map<Object, List<ClassNode>>> temporaryIfBranchTypeInformation;

    private Set<MethodNode> alreadyVisitedMethods = new HashSet<MethodNode>();

    /**
     * Some expressions need to be visited twice, because type information may be insufficient at some
     * point. For example, for closure shared variables, we need a first pass to collect every type which
     * is assigned to a closure shared variable, then a second pass to ensure that every method call on
     * such a variable is made on a LUB.
     */
    private final LinkedHashSet<Expression> secondPassExpressions = new LinkedHashSet<Expression>();

    /**
     * A map used to store every type used in closure shared variable assignments. In a second pass, we will
     * compute the LUB of each type and check that method calls on those variables are valid.
     */
    private final Map<VariableExpression, List<ClassNode>> closureSharedVariablesAssignmentTypes = new HashMap<VariableExpression, List<ClassNode>>();

    /**
     * The plugin factory used to extend the type checker capabilities.
     */
    private final TypeCheckerPluginFactory pluginFactory;

    private Map<Parameter, ClassNode> forLoopVariableTypes = new HashMap<Parameter, ClassNode>();

    // this map is used to ensure that two errors are not reported on the same line/column
    private final Set<Long> reportedErrors = new TreeSet<Long>();

    private final ReturnAdder returnAdder = new ReturnAdder(new ReturnAdder.ReturnStatementListener() {
        public void returnStatementAdded(final ReturnStatement returnStatement) {
            if (returnStatement.getExpression().equals(ConstantExpression.NULL)) return;
            ClassNode returnType = checkReturnType(returnStatement);
            if (methodNode != null) {
                ClassNode mrt = methodNode.getReturnType();
                if (!returnType.implementsInterface(mrt) && !returnType.isDerivedFrom(mrt)) {
                    // there's an implicit type conversion, like Object -> String
                    // so we'll use the method return type instead
                    returnType = mrt;
                }
                ClassNode previousType = (ClassNode) methodNode.getNodeMetaData(StaticTypesMarker.INFERRED_RETURN_TYPE);
                ClassNode inferred = previousType == null ? returnType : lowestUpperBound(returnType, previousType);
                methodNode.putNodeMetaData(StaticTypesMarker.INFERRED_RETURN_TYPE, inferred);
            }
        }
    });

    private final ReturnAdder closureReturnAdder = new ReturnAdder(new ReturnAdder.ReturnStatementListener() {
        public void returnStatementAdded(final ReturnStatement returnStatement) {
            if (returnStatement.getExpression().equals(ConstantExpression.NULL)) return;
            MethodNode currentNode = methodNode;
            methodNode = null;
            try {
                checkReturnType(returnStatement);
                if (closureExpression != null) {
                    addClosureReturnType(getType(returnStatement.getExpression()));
                }
            } finally {
                methodNode = currentNode;
            }
        }
    });

    public StaticTypeCheckingVisitor(SourceUnit source, ClassNode cn, TypeCheckerPluginFactory pluginFactory) {
        this.source = source;
        this.classNode = cn;
        this.temporaryIfBranchTypeInformation = new Stack<Map<Object, List<ClassNode>>>();
        this.pluginFactory = pluginFactory;
        this.errorCollector = source.getErrorCollector();
        pushTemporaryTypeInfo();
    }

    //        @Override
    protected SourceUnit getSourceUnit() {
        return source;
    }

    /**
     * Sets an alternative error collector. This can be useful when you want to run static
     * type checking "silently", for example, without failing if errors are found.
     *
     * @param errorCollector an error collector
     */
    public void setErrorCollector(final ErrorCollector errorCollector) {
        this.errorCollector = errorCollector;
    }

    @Override
    public void visitClass(final ClassNode node) {
        if (shouldSkipClassNode(node)) return;
        ClassNode oldCN = classNode;
        classNode = node;
        Set<MethodNode> oldVisitedMethod = alreadyVisitedMethods;
        alreadyVisitedMethods = new LinkedHashSet<MethodNode>();
        super.visitClass(node);
        Iterator<InnerClassNode> innerClasses = classNode.getInnerClasses();
        while (innerClasses.hasNext()) {
            InnerClassNode innerClassNode = innerClasses.next();
            visitClass(innerClassNode);
        }
        alreadyVisitedMethods = oldVisitedMethod;
        classNode = oldCN;
        node.putNodeMetaData(StaticTypesMarker.INFERRED_TYPE, node);
    }

    protected boolean shouldSkipClassNode(final ClassNode node) {
        Object type = node.getNodeMetaData(StaticTypesMarker.INFERRED_TYPE);
        if (type!=null) {
            // transformation has already been run on this class node
            // prevent it from running twice
            return true;
        }
        if (isSkipMode(node)) return true;
        return false;
    }

    /**
     * Returns the list of type checking annotations class nodes. Subclasses may override this method
     * in order to provide additional classes which must be looked up when checking if a method or
     * a class node should be skipped.
     *
     * The default implementation returns {@link TypeChecked}.
     *
     * @return array of class nodes
     */
    protected ClassNode[] getTypeCheckingAnnotations() {
        return TYPECHECKING_ANNOTATIONS;
    }

    public boolean isSkipMode(final AnnotatedNode node) {
        if (node==null) return false;
        for (ClassNode tca : getTypeCheckingAnnotations()) {
            List<AnnotationNode> annotations = node.getAnnotations(tca);
            if (annotations != null) {
                for (AnnotationNode annotation : annotations) {
                    Expression value = annotation.getMember("value");
                    if (value != null) {
                        if (value instanceof ConstantExpression) {
                            ConstantExpression ce = (ConstantExpression) value;
                            if (TypeCheckingMode.SKIP.toString().equals(ce.getValue().toString())) return true;
                        } else if (value instanceof PropertyExpression) {
                            PropertyExpression pe = (PropertyExpression) value;
                            if (TypeCheckingMode.SKIP.toString().equals(pe.getPropertyAsString())) return true;
                        }
                    }
                }
            }
        }
        if (node instanceof MethodNode) {
            return isSkipMode(node.getDeclaringClass());
        }
        return false;
    }

    @Override
    public void visitClassExpression(final ClassExpression expression) {
        super.visitClassExpression(expression);
        ClassNode cn = (ClassNode) expression.getNodeMetaData(StaticTypesMarker.INFERRED_TYPE);
        if (cn == null) {
            storeType(expression, getType(expression));
        }
    }

    @Override
    public void visitVariableExpression(VariableExpression vexp) {
        super.visitVariableExpression(vexp);
        if (vexp != VariableExpression.THIS_EXPRESSION &&
                vexp != VariableExpression.SUPER_EXPRESSION) {
            if (vexp.getName().equals("this")) storeType(vexp, classNode);
            if (vexp.getName().equals("super")) storeType(vexp, classNode.getSuperClass());
        }
        if (vexp.getAccessedVariable() instanceof DynamicVariable) {
            // a dynamic variable is either an undeclared variable
            // or a member of a class used in a 'with'
            DynamicVariable dyn = (DynamicVariable) vexp.getAccessedVariable();
            // first, we must check the 'with' context
            String dynName = dyn.getName();

            List<ClassNode> checkList = new LinkedList<ClassNode>(withReceiverList);
            // force checking on classNode for ast injected properties
            checkList.add(classNode);

            for (ClassNode node : checkList) {
                if (node.getProperty(dynName) != null) {
                    storeType(vexp, node.getProperty(dynName).getType());
                    return;
                }
                if (node.getField(dynName) != null) {
                    storeType(vexp, node.getField(dynName).getType());
                    return;
                }
            }

            // lookup with plugin
            if (pluginFactory != null) {
                TypeCheckerPlugin plugin = pluginFactory.getTypeCheckerPlugin(classNode);
                if (plugin != null) {
                    ClassNode type = plugin.resolveDynamicVariableType(dyn);
                    if (type != null) {
                        storeType(vexp, type);
                        return;
                    }
                }
            }

            addStaticTypeError("The variable [" + vexp.getName() + "] is undeclared.", vexp);
        }
    }

    @Override
    public void visitPropertyExpression(final PropertyExpression pexp) {
        super.visitPropertyExpression(pexp);
        if (!existsProperty(pexp, true)) {
            Expression objectExpression = pexp.getObjectExpression();
            addStaticTypeError("No such property: " + pexp.getPropertyAsString() +
                    " for class: " + findCurrentInstanceOfClass(objectExpression, getType(objectExpression)).toString(false), pexp);
        }
    }

    @Override
    public void visitAttributeExpression(final AttributeExpression expression) {
        super.visitAttributeExpression(expression);
        if (!existsProperty(expression, true)) {
            Expression objectExpression = expression.getObjectExpression();
            addStaticTypeError("No such property: " + expression.getPropertyAsString() +
                    " for class: " + findCurrentInstanceOfClass(objectExpression, objectExpression.getType()), expression);
        }
    }

    @Override
    public void visitRangeExpression(final RangeExpression expression) {
        super.visitRangeExpression(expression);
        ClassNode fromType = getWrapper(getType(expression.getFrom()));
        ClassNode toType = getWrapper(getType(expression.getTo()));
        if (Integer_TYPE.equals(fromType) && Integer_TYPE.equals(toType)) {
            storeType(expression, ClassHelper.make(IntRange.class));
        } else {
            storeType(expression, ClassHelper.make(ObjectRange.class));
        }
    }

    @Override
    public void visitBinaryExpression(BinaryExpression expression) {
        super.visitBinaryExpression(expression);
        final Expression leftExpression = expression.getLeftExpression();
        ClassNode lType = getType(leftExpression);
        final Expression rightExpression = expression.getRightExpression();
        ClassNode rType = getType(rightExpression);
        if (rightExpression instanceof ConstantExpression && ((ConstantExpression) rightExpression).getValue() == null) {
            if (!isPrimitiveType(lType))
                rType = UNKNOWN_PARAMETER_TYPE; // primitive types should be ignored as they will result in another failure
        }
        int op = expression.getOperation().getType();
        ClassNode resultType = getResultType(lType, op, rType, expression);
        if (resultType == null) {
            resultType = lType;
        }
        boolean isEmptyDeclaration = expression instanceof DeclarationExpression && rightExpression instanceof EmptyExpression;
        if (!isEmptyDeclaration) storeType(expression, resultType);
        if (!isEmptyDeclaration && isAssignment(op)) {
            if (rightExpression instanceof ConstructorCallExpression) {
                inferDiamondType((ConstructorCallExpression) rightExpression, lType);
            }

            ClassNode originType = getOriginalDeclarationType(leftExpression);
            typeCheckAssignment(expression, leftExpression, originType, rightExpression, resultType);
            // if assignment succeeds but result type is not a subtype of original type, then we are in a special cast handling
            // and we must update the result type
            if (!implementsInterfaceOrIsSubclassOf(getWrapper(resultType), getWrapper(originType))) {
                resultType = originType;
            } else if (lType.isUsingGenerics() && !lType.isEnum() && hasRHSIncompleteGenericTypeInfo(resultType)) {
                // for example, LHS is List<ConcreteClass> and RHS is List<T> where T is a placeholder
                resultType = lType;
            }

            // if we are in an if/else branch, keep track of assignment
            if (ifElseForWhileAssignmentTracker != null && leftExpression instanceof VariableExpression) {
                Variable accessedVariable = ((VariableExpression) leftExpression).getAccessedVariable();
                if (accessedVariable instanceof VariableExpression) {
                    VariableExpression var = (VariableExpression) accessedVariable;
                    List<ClassNode> types = ifElseForWhileAssignmentTracker.get(var);
                    if (types == null) {
                        types = new LinkedList<ClassNode>();
                        ClassNode type = (ClassNode) var.getNodeMetaData(StaticTypesMarker.INFERRED_TYPE);
                        if (type != null) types.add(type);
                        ifElseForWhileAssignmentTracker.put(var, types);
                    }
                    types.add(resultType);
                }
            }
            storeType(leftExpression, resultType);

            // if right expression is a ClosureExpression, store parameter type information
            if (leftExpression instanceof VariableExpression && rightExpression instanceof ClosureExpression) {
                Parameter[] parameters = ((ClosureExpression) rightExpression).getParameters();
                leftExpression.putNodeMetaData(StaticTypesMarker.CLOSURE_ARGUMENTS, parameters);
            }


        } else if (op == KEYWORD_INSTANCEOF) {
            pushInstanceOfTypeInfo(leftExpression, rightExpression);
        }
    }

    private ClassNode getOriginalDeclarationType(Expression lhs) {
        if (lhs instanceof VariableExpression) {
            Variable var = findTargetVariable((VariableExpression) lhs);
            if (var instanceof DynamicVariable) return getType(lhs);
            return var.getOriginType();
        }
        if (lhs instanceof FieldExpression) {
            return ((FieldExpression) lhs).getField().getOriginType();
        }
        return getType(lhs);
    }

    private void inferDiamondType(final ConstructorCallExpression cce, final ClassNode lType) {
        // check if constructor call expression makes use of the diamond operator
        ClassNode node = cce.getType();
        if (node.isUsingGenerics() && node.getGenericsTypes().length == 0) {
            ArgumentListExpression argumentListExpression = InvocationWriter.makeArgumentList(cce.getArguments());
            if (argumentListExpression.getExpressions().isEmpty()) {
                GenericsType[] genericsTypes = lType.getGenericsTypes();
                GenericsType[] copy = new GenericsType[genericsTypes.length];
                for (int i = 0; i < genericsTypes.length; i++) {
                    GenericsType genericsType = genericsTypes[i];
                    copy[i] = new GenericsType(
                            wrapTypeIfNecessary(genericsType.getType()),
                            genericsType.getUpperBounds(),
                            genericsType.getLowerBound()
                    );
                }
                node.setGenericsTypes(copy);
            } else {
                ClassNode type = getType(argumentListExpression.getExpression(0));
                if (type.isUsingGenerics()) {
                    GenericsType[] genericsTypes = type.getGenericsTypes();
                    GenericsType[] copy = new GenericsType[genericsTypes.length];
                    for (int i = 0; i < genericsTypes.length; i++) {
                        GenericsType genericsType = genericsTypes[i];
                        copy[i] = new GenericsType(
                                wrapTypeIfNecessary(genericsType.getType()),
                                genericsType.getUpperBounds(),
                                genericsType.getLowerBound()
                        );
                    }
                    node.setGenericsTypes(copy);
                }
            }
        }
    }

    /**
     * Stores information about types when [objectOfInstanceof instanceof typeExpression] is visited
     *
     * @param objectOfInstanceOf the expression which must be checked against instanceof
     * @param typeExpression     the expression which represents the target type
     */
    private void pushInstanceOfTypeInfo(final Expression objectOfInstanceOf, final Expression typeExpression) {
        final Map<Object, List<ClassNode>> tempo = temporaryIfBranchTypeInformation.peek();
        Object key = extractTemporaryTypeInfoKey(objectOfInstanceOf);
        List<ClassNode> potentialTypes = tempo.get(key);
        if (potentialTypes == null) {
            potentialTypes = new LinkedList<ClassNode>();
            tempo.put(key, potentialTypes);
        }
        potentialTypes.add(typeExpression.getType());
    }

    private void typeCheckAssignment(
            final BinaryExpression assignmentExpression,
            final Expression leftExpression,
            final ClassNode leftExpressionType,
            final Expression rightExpression,
            final ClassNode inferredRightExpressionType) {
        ClassNode leftRedirect;
        if (isArrayAccessExpression(leftExpression) || leftExpression instanceof PropertyExpression
                || (leftExpression instanceof VariableExpression
                && ((VariableExpression) leftExpression).getAccessedVariable() instanceof DynamicVariable)) {
            // in case the left expression is in the form of an array access, we should use
            // the inferred type instead of the left expression type.
            // In case we have a variable expression which accessed variable is a dynamic variable, we are
            // in the "with" case where the type must be taken from the inferred type
            leftRedirect = leftExpressionType;
        } else {
            if (leftExpression instanceof VariableExpression && isPrimitiveType(((VariableExpression) leftExpression).getOriginType())) {
                leftRedirect = leftExpressionType;
            } else {
                leftRedirect = leftExpression.getType().redirect();
            }
        }
        if (leftExpression instanceof TupleExpression) {
            // multiple assignment
            if (!(rightExpression instanceof ListExpression)) {
                addStaticTypeError("Multiple assignments without list expressions on the right hand side are unsupported in static type checking mode", rightExpression);
                return;
            }
            TupleExpression tuple = (TupleExpression) leftExpression;
            ListExpression list = (ListExpression) rightExpression;
            List<Expression> listExpressions = list.getExpressions();
            List<Expression> tupleExpressions = tuple.getExpressions();
            if (listExpressions.size() < tupleExpressions.size()) {
                addStaticTypeError("Incorrect number of values. Expected:" + tupleExpressions.size() + " Was:" + listExpressions.size(), list);
                return;
            }
            for (int i = 0, tupleExpressionsSize = tupleExpressions.size(); i < tupleExpressionsSize; i++) {
                Expression tupleExpression = tupleExpressions.get(i);
                Expression listExpression = listExpressions.get(i);
                ClassNode elemType = getType(listExpression);
                ClassNode tupleType = getType(tupleExpression);
                if (!isAssignableTo(elemType, tupleType)) {
                    addStaticTypeError("Cannot assign value of type " + elemType.getName() + " to variable of type " + tupleType.getName(), rightExpression);
                    break; // avoids too many errors
                }
            }
            return;
        }
        boolean compatible = checkCompatibleAssignmentTypes(leftRedirect, inferredRightExpressionType, rightExpression);
        // if leftRedirect is of READONLY_PROPERTY_RETURN type, then it means we are on a missing property
        if (leftExpression.getNodeMetaData(StaticTypesMarker.READONLY_PROPERTY) != null && (leftExpression instanceof PropertyExpression)) {
            addStaticTypeError("Cannot set read-only property: " + ((PropertyExpression) leftExpression).getPropertyAsString(), leftExpression);
        }
        if (!compatible) {
            addStaticTypeError("Cannot assign value of type " + inferredRightExpressionType.getName() + " to variable of type " + leftExpressionType.getName(), assignmentExpression);
        } else {
            // if closure expression on RHS, then copy the inferred closure return type
            if (rightExpression instanceof ClosureExpression) {
                Object type = rightExpression.getNodeMetaData(StaticTypesMarker.INFERRED_RETURN_TYPE);
                if (type != null) {
                    leftExpression.putNodeMetaData(StaticTypesMarker.INFERRED_RETURN_TYPE, type);
                }
            }

            boolean possibleLooseOfPrecision = false;
            if (isNumberType(leftRedirect) && isNumberType(inferredRightExpressionType)) {
                possibleLooseOfPrecision = checkPossibleLooseOfPrecision(leftRedirect, inferredRightExpressionType, rightExpression);
                if (possibleLooseOfPrecision) {
                    addStaticTypeError("Possible loose of precision from " + inferredRightExpressionType + " to " + leftRedirect, rightExpression);
                }
            }
            // if left type is array, we should check the right component types
            if (!possibleLooseOfPrecision && leftExpressionType.isArray()) {
                ClassNode leftComponentType = leftExpressionType.getComponentType();
                ClassNode rightRedirect = rightExpression.getType().redirect();
                if (rightRedirect.isArray()) {
                    ClassNode rightComponentType = rightRedirect.getComponentType();
                    if (!checkCompatibleAssignmentTypes(leftComponentType, rightComponentType)) {
                        addStaticTypeError("Cannot assign value of type " + rightComponentType + " into array of type " + leftExpressionType, assignmentExpression);
                    }
                } else if (rightExpression instanceof ListExpression) {
                    for (Expression element : ((ListExpression) rightExpression).getExpressions()) {
                        ClassNode rightComponentType = element.getType().redirect();
                        if (!checkCompatibleAssignmentTypes(leftComponentType, rightComponentType)) {
                            addStaticTypeError("Cannot assign value of type " + rightComponentType + " into array of type " + leftExpressionType, assignmentExpression);
                        }
                    }
                }
            }

            // if left type is not a list but right type is a list, then we're in the case of a groovy
            // constructor type : Dimension d = [100,200]
            // In that case, more checks can be performed
            if (!implementsInterfaceOrIsSubclassOf(leftRedirect, LIST_TYPE) && rightExpression instanceof ListExpression) {
                ArgumentListExpression argList = new ArgumentListExpression(((ListExpression) rightExpression).getExpressions());
                ClassNode[] args = getArgumentTypes(argList);
                checkGroovyStyleConstructor(leftRedirect, args);
            } else if (!implementsInterfaceOrIsSubclassOf(inferredRightExpressionType, leftRedirect)
                    && implementsInterfaceOrIsSubclassOf(inferredRightExpressionType, LIST_TYPE)) {
                addStaticTypeError("Cannot assign value of type " + inferredRightExpressionType.getName() + " to variable of type " + leftExpressionType.getName(), assignmentExpression);
            }

            // if left type is not a list but right type is a map, then we're in the case of a groovy
            // constructor type : A a = [x:2, y:3]
            // In this case, more checks can be performed
            if (!implementsInterfaceOrIsSubclassOf(leftRedirect, MAP_TYPE) && rightExpression instanceof MapExpression) {
                if (!(leftExpression instanceof VariableExpression) || !((VariableExpression) leftExpression).isDynamicTyped()) {
                    ArgumentListExpression argList = new ArgumentListExpression(rightExpression);
                    ClassNode[] args = getArgumentTypes(argList);
                    checkGroovyStyleConstructor(leftRedirect, args);
                    // perform additional type checking on arguments
                    MapExpression mapExpression = (MapExpression) rightExpression;
                    checkGroovyConstructorMap(leftExpression, leftRedirect, mapExpression);
                }
            }

            // last, check generic type information to ensure that inferred types are compatible
            if (leftExpressionType.isUsingGenerics() && !leftExpressionType.isEnum()) {
                boolean incomplete = hasRHSIncompleteGenericTypeInfo(inferredRightExpressionType);
                if (!incomplete) {
                    GenericsType gt = GenericsUtils.buildWildcardType(leftExpressionType);
                    if (!gt.isCompatibleWith(inferredRightExpressionType)) {
                        addStaticTypeError("Incompatible generic argument types. Cannot assign "
                                + inferredRightExpressionType.toString(false)
                                + " to: " + leftExpressionType.toString(false), assignmentExpression);
                    }
                }
            }
        }
    }

    private void checkGroovyConstructorMap(final Expression receiver, final ClassNode receiverType, final MapExpression mapExpression) {
        for (MapEntryExpression entryExpression : mapExpression.getMapEntryExpressions()) {
            Expression keyExpr = entryExpression.getKeyExpression();
            if (!(keyExpr instanceof ConstantExpression)) {
                addStaticTypeError("Dynamic keys in map-style constructors are unsupported in static type checking", keyExpr);
            } else {
                String property = keyExpr.getText();
                ClassNode currentNode = receiverType;
                PropertyNode propertyNode = null;
                while (propertyNode == null && currentNode != null) {
                    propertyNode = currentNode.getProperty(property);
                    currentNode = currentNode.getSuperClass();
                }
                if (propertyNode == null) {
                    addStaticTypeError("No such property: " + property +
                            " for class: " + receiverType.getName(), receiver);
                } else if (propertyNode != null) {
                    ClassNode valueType = getType(entryExpression.getValueExpression());
                    if (!isAssignableTo(propertyNode.getType(), valueType)) {
                        addStaticTypeError("Cannot assign value of type " + valueType.getName() + " to field of type " + propertyNode.getType().getName(), entryExpression);
                    }
                }
            }
        }
    }

    private boolean hasRHSIncompleteGenericTypeInfo(final ClassNode inferredRightExpressionType) {
        boolean replaceType = false;
        GenericsType[] genericsTypes = inferredRightExpressionType.getGenericsTypes();
        if (genericsTypes != null) {
            for (GenericsType genericsType : genericsTypes) {
                if (genericsType.isPlaceholder()) {
                    replaceType = true;
                    break;
                }
            }
        }
        return replaceType;
    }

    /**
     * Checks that a constructor style expression is valid regarding the number of arguments and the argument types.
     *
     * @param node      the class node for which we will try to find a matching constructor
     * @param arguments the constructor arguments
     */
    private void checkGroovyStyleConstructor(final ClassNode node, final ClassNode[] arguments) {
        if (node.equals(ClassHelper.OBJECT_TYPE) || node.equals(ClassHelper.DYNAMIC_TYPE)) {
            // in that case, we are facing a list constructor assigned to a def or object
            return;
        }
        List<ConstructorNode> constructors = node.getDeclaredConstructors();
        if (constructors.isEmpty() && arguments.length == 0) return;
        List<MethodNode> constructorList = findMethod(node, "<init>", arguments);
        if (constructorList.isEmpty()) {
            addStaticTypeError("No matching constructor found: " + node + toMethodParametersString("<init>", arguments), classNode);
        }
    }

    /**
     * When instanceof checks are found in the code, we store temporary type information data in the {@link
     * #temporaryIfBranchTypeInformation} table. This method computes the key which must be used to store this type
     * info.
     *
     * @param expression the expression for which to compute the key
     * @return a key to be used for {@link #temporaryIfBranchTypeInformation}
     */
    private Object extractTemporaryTypeInfoKey(final Expression expression) {
        return expression instanceof VariableExpression ? findTargetVariable((VariableExpression) expression) : expression.getText();
    }

    /**
     * A helper method which determines which receiver class should be used in error messages when a field or attribute
     * is not found. The returned type class depends on whether we have temporary type information availble (due to
     * instanceof checks) and whether there is a single candidate in that case.
     *
     * @param expr the expression for which an unknown field has been found
     * @param type the type of the expression (used as fallback type)
     * @return if temporary information is available and there's only one type, returns the temporary type class
     *         otherwise falls back to the provided type class.
     */
    private ClassNode findCurrentInstanceOfClass(final Expression expr, final ClassNode type) {
        if (!temporaryIfBranchTypeInformation.empty()) {
            List<ClassNode> nodes = getTemporaryTypesForExpression(expr);
            if (nodes != null && nodes.size() == 1) return nodes.get(0);
        }
        return type;
    }

    private boolean existsProperty(final PropertyExpression pexp, final boolean checkForReadOnly) {
        return existsProperty(pexp, checkForReadOnly, null);
    }

    /**
     * Checks whether a property exists on the receiver, or on any of the possible receiver classes (found in the
     * temporary type information table)
     *
     * @param pexp             a property expression
     * @param checkForReadOnly also lookup for read only properties
     * @param visitor          if not null, when the property node is found, visit it with the provided visitor
     * @return true if the property is defined in any of the possible receiver classes
     */
    private boolean existsProperty(final PropertyExpression pexp, final boolean checkForReadOnly, final ClassCodeVisitorSupport visitor) {
        Expression objectExpression = pexp.getObjectExpression();
        ClassNode clazz = getType(objectExpression);
        if (clazz.isArray() && "length".equals(pexp.getPropertyAsString())) {
            if (visitor != null) {
                PropertyNode node = new PropertyNode("length", Opcodes.ACC_PUBLIC | Opcodes.ACC_FINAL, int_TYPE, clazz, null, null, null);
                storeType(pexp, int_TYPE);
                visitor.visitProperty(node);
            }
            return true;
        }
        List<ClassNode> tests = new LinkedList<ClassNode>();
        tests.add(clazz);
        if (clazz.equals(CLASS_Type) && clazz.getGenericsTypes() != null) {
            tests.add(clazz.getGenericsTypes()[0].getType());
        }
        if (!temporaryIfBranchTypeInformation.empty()) {
            List<ClassNode> classNodes = getTemporaryTypesForExpression(objectExpression);
            if (classNodes != null) tests.addAll(classNodes);
        }
        if (lastImplicitItType != null
                && pexp.getObjectExpression() instanceof VariableExpression
                && ((VariableExpression) pexp.getObjectExpression()).getName().equals("it")) {
            tests.add(lastImplicitItType);
        }
        String propertyName = pexp.getPropertyAsString();
        if (propertyName == null) return false;
        String capName = MetaClassHelper.capitalize(propertyName);
        boolean isAttributeExpression = pexp instanceof AttributeExpression;
        for (ClassNode testClass : tests) {
            // maps and lists have special handling for property expressions
            if (!implementsInterfaceOrIsSubclassOf(testClass, MAP_TYPE) && !implementsInterfaceOrIsSubclassOf(testClass, LIST_TYPE)) {
                ClassNode current = testClass;
                while (current != null) {
                    current = current.redirect();
                    PropertyNode propertyNode = current.getProperty(propertyName);
                    if (propertyNode != null) {
                        if (visitor != null) visitor.visitProperty(propertyNode);
                        storeType(pexp, propertyNode.getOriginType());
                        return true;
                    }
                    MethodNode getter = current.getGetterMethod("get" + capName);
                    if (getter == null) getter = current.getGetterMethod("is" + capName);
                    if (getter != null) {
                        // check that a setter also exists
                        MethodNode setterMethod = current.getSetterMethod("set" + capName);
                        if (setterMethod != null) {
                            if (visitor != null) visitor.visitMethod(getter);
                            storeType(pexp, getter.getReturnType());
                            return true;
                        }
                    }
                    if (!isAttributeExpression) {
                        FieldNode field = current.getDeclaredField(propertyName);
                        if (field != null) {
                            if (visitor != null) visitor.visitField(field);
                            storeType(pexp, field.getOriginType());
                            return true;
                        }
                    }
                    // if the property expression is an attribute expression (o.@attr), then
                    // we stop now, otherwise we must check the parent class
                    current = isAttributeExpression ? null : current.getSuperClass();
                }
                if (checkForReadOnly) {
                    current = testClass;
                    while (current != null) {
                        current = current.redirect();

                        MethodNode getter = current.getGetterMethod("get" + capName);
                        if (getter == null) getter = current.getGetterMethod("is" + capName);
                        if (getter != null) {
                            if (visitor != null) visitor.visitMethod(getter);
                            pexp.putNodeMetaData(StaticTypesMarker.READONLY_PROPERTY, Boolean.TRUE);
                            storeType(pexp, getter.getReturnType());
                            return true;
                        }
                        if (pluginFactory != null) {
                            TypeCheckerPlugin plugin = pluginFactory.getTypeCheckerPlugin(classNode);
                            if (plugin != null) {
                                PropertyNode result = plugin.resolveProperty(current, propertyName);
                                if (result != null) {
                                    if (visitor != null) visitor.visitProperty(result);
                                    storeType(pexp, result.getType());
                                    return true;
                                }
                            }
                        }
                        // if the property expression is an attribute expression (o.@attr), then
                        // we stop now, otherwise we must check the parent class
                        current = isAttributeExpression ? null : current.getSuperClass();
                    }
                }
            } else {
                if (visitor != null) {
                    // todo : type inferrence on maps and lists, if possible
                    PropertyNode node = new PropertyNode(propertyName, Opcodes.ACC_PUBLIC, OBJECT_TYPE, clazz, null, null, null);
                    visitor.visitProperty(node);
                }
                return true;
            }
        }
        return false;
    }

    @Override
    public void visitForLoop(final ForStatement forLoop) {
        // collect every variable expression used in the loop body
        final Map<VariableExpression, ClassNode> varOrigType = new HashMap<VariableExpression, ClassNode>();
        forLoop.getLoopBlock().visit(new VariableExpressionTypeMemoizer(varOrigType));

        // visit body
        Map<VariableExpression, List<ClassNode>> oldTracker = pushAssignmentTracking();
        Expression collectionExpression = forLoop.getCollectionExpression();
        if (collectionExpression instanceof ClosureListExpression) {
            // for (int i=0; i<...; i++) style loop
            super.visitForLoop(forLoop);
        } else {
            final ClassNode collectionType = getType(collectionExpression);
            ClassNode componentType = inferLoopElementType(collectionType);
            forLoopVariableTypes.put(forLoop.getVariable(), componentType);
            if (!checkCompatibleAssignmentTypes(forLoop.getVariableType(), componentType)) {
                addStaticTypeError("Cannot loop with element of type " + forLoop.getVariableType() + " with collection of type " + collectionType, forLoop);
            }
            try {
                super.visitForLoop(forLoop);
            } finally {
                forLoopVariableTypes.remove(forLoop.getVariable());
            }
        }
        boolean typeChanged = isSecondPassNeededForControlStructure(varOrigType, oldTracker);
        if (typeChanged) visitForLoop(forLoop);
    }

    /**
     * Given a loop collection type, returns the inferred type of the loop element. Used, for
     * example, to infer the element type of a (for e in list) loop.
     *
     * @param collectionType the type of the collection
     * @return the inferred component type
     */
    public static ClassNode inferLoopElementType(final ClassNode collectionType) {
        ClassNode componentType = collectionType.getComponentType();
        if (componentType == null) {
            if (collectionType.implementsInterface(ITERABLE_TYPE)) {
                ClassNode intf = GenericsUtils.parameterizeInterfaceGenerics(collectionType, ITERABLE_TYPE);
                GenericsType[] genericsTypes = intf.getGenericsTypes();
                componentType = genericsTypes[0].getType();
            } else if (collectionType == ClassHelper.STRING_TYPE) {
                componentType = ClassHelper.Character_TYPE;
            } else {
                componentType = ClassHelper.OBJECT_TYPE;
            }
        }
        return componentType;
    }

    private boolean isSecondPassNeededForControlStructure(final Map<VariableExpression, ClassNode> varOrigType, final Map<VariableExpression, List<ClassNode>> oldTracker) {
        Map<VariableExpression, ClassNode> assignedVars = popAssignmentTracking(oldTracker);
        for (Map.Entry<VariableExpression, ClassNode> entry : assignedVars.entrySet()) {
            Variable key = findTargetVariable(entry.getKey());
            if (key instanceof VariableExpression) {
                ClassNode origType = varOrigType.get((VariableExpression) key);
                ClassNode newType = entry.getValue();
                if (varOrigType.containsKey(key) && (origType == null || !newType.equals(origType))) {
                    return true;
                }
            }
        }
        return false;
    }

    @Override
    public void visitWhileLoop(final WhileStatement loop) {
        Map<VariableExpression, List<ClassNode>> oldTracker = pushAssignmentTracking();
        super.visitWhileLoop(loop);
        popAssignmentTracking(oldTracker);
    }

    @Override
    public void visitBitwiseNegationExpression(BitwiseNegationExpression expression) {
        super.visitBitwiseNegationExpression(expression);
        ClassNode type = getType(expression);
        ClassNode typeRe = type.redirect();
        ClassNode resultType;
        if (isBigIntCategory(typeRe)) {
            // allow any internal number that is not a floating point one
            resultType = type;
        } else if (typeRe == STRING_TYPE || typeRe == GSTRING_TYPE) {
            resultType = PATTERN_TYPE;
        } else if (typeRe == ArrayList_TYPE) {
            resultType = ArrayList_TYPE;
        } else {
            MethodNode mn = findMethodOrFail(expression, type, "bitwiseNegate");
            resultType = mn.getReturnType();
        }
        storeType(expression, resultType);
    }

    @Override
    public void visitUnaryPlusExpression(UnaryPlusExpression expression) {
        super.visitUnaryPlusExpression(expression);
        negativeOrPositiveUnary(expression, "positive");
    }

    @Override
    public void visitUnaryMinusExpression(UnaryMinusExpression expression) {
        super.visitUnaryMinusExpression(expression);
        negativeOrPositiveUnary(expression, "negative");
    }

    @Override
    public void visitPostfixExpression(final PostfixExpression expression) {
        super.visitPostfixExpression(expression);
        Expression inner = expression.getExpression();
        ClassNode exprType = getType(inner);
        int type = expression.getOperation().getType();
        if (isPrimitiveType(exprType) || isPrimitiveType(getUnwrapper(exprType))) {
            if (type == PLUS_PLUS || type == MINUS_MINUS) return;
            addStaticTypeError("Unsupported postfix operation type [" + expression.getOperation() + "]", expression);
            return;
        }
        // not a primitive type. We must find a method which is called next
        String name = type == PLUS_PLUS ? "next" : type == MINUS_MINUS ? "previous" : null;
        if (name == null) {
            addStaticTypeError("Unsupported postfix operation type [" + expression.getOperation() + "]", expression);
            return;
        }
        MethodNode node = findMethodOrFail(inner, exprType, name);
        if (node != null) {
            storeTargetMethod(expression, node);
        }
    }

    @Override
    public void visitPrefixExpression(final PrefixExpression expression) {
        super.visitPrefixExpression(expression);
        Expression inner = expression.getExpression();
        ClassNode exprType = getType(inner);
        int type = expression.getOperation().getType();
        if (isPrimitiveType(exprType) || isPrimitiveType(getUnwrapper(exprType))) {
            if (type == PLUS_PLUS || type == MINUS_MINUS) return;
            addStaticTypeError("Unsupported prefix operation type [" + expression.getOperation() + "]", expression);
            return;
        }
        // not a primitive type. We must find a method which is called next or previous
        String name = type == PLUS_PLUS ? "next" : type == MINUS_MINUS ? "previous" : null;
        if (name == null) {
            addStaticTypeError("Unsupported prefix operation type [" + expression.getOperation() + "]", expression);
            return;
        }
        MethodNode node = findMethodOrFail(inner, exprType, name);
        if (node != null) {
            storeTargetMethod(expression, node);
        }
    }

    private void negativeOrPositiveUnary(Expression expression, String name) {
        ClassNode type = getType(expression);
        ClassNode typeRe = type.redirect();
        ClassNode resultType;
        if (isDoubleCategory(ClassHelper.getUnwrapper(typeRe))) {
            resultType = type;
        } else if (typeRe == ArrayList_TYPE) {
            resultType = ArrayList_TYPE;
        } else {
            MethodNode mn = findMethodOrFail(expression, type, name);
            if (mn != null) {
                resultType = mn.getReturnType();
            } else {
                resultType = type;
            }
        }
        storeType(expression, resultType);
    }

    @Override
    protected void visitConstructorOrMethod(MethodNode node, boolean isConstructor) {
        MethodNode old = this.methodNode;
        this.methodNode = node;
        super.visitConstructorOrMethod(node, isConstructor);
        if (!isConstructor) {
            returnAdder.visitMethod(node);
        }
        this.methodNode = old;
    }

    @Override
    public void visitReturnStatement(ReturnStatement statement) {
        super.visitReturnStatement(statement);
        checkReturnType(statement);
        if (closureExpression != null && statement.getExpression() != ConstantExpression.NULL) {
            addClosureReturnType(getType(statement.getExpression()));
        }
    }

    private ClassNode checkReturnType(final ReturnStatement statement) {
        ClassNode type = getType(statement.getExpression());
        if (methodNode != null) {
            if (!methodNode.isVoidMethod()
                    && !type.equals(void_WRAPPER_TYPE)
                    && !type.equals(VOID_TYPE)
                    && !checkCompatibleAssignmentTypes(methodNode.getReturnType(), type)) {
                addStaticTypeError("Cannot return value of type " + type + " on method returning type " + methodNode.getReturnType(), statement.getExpression());
            }
        }
        return type;
    }

    private void addClosureReturnType(ClassNode returnType) {
        if (closureReturnTypes == null) closureReturnTypes = new LinkedList<ClassNode>();
        closureReturnTypes.add(returnType);
    }

    @Override
    public void visitConstructorCallExpression(ConstructorCallExpression call) {
        super.visitConstructorCallExpression(call);
        ClassNode receiver = call.isThisCall() ? classNode :
                call.isSuperCall() ? classNode.getSuperClass() : call.getType();
        Expression arguments = call.getArguments();
        ClassNode[] args = getArgumentTypes(InvocationWriter.makeArgumentList(arguments));
        MethodNode node = findMethodOrFail(call, receiver, "<init>", args);
        if (node != null) {
            if (node.getParameters().length == 0 && args.length == 1 && implementsInterfaceOrIsSubclassOf(args[0], MAP_TYPE)) {
                if (arguments instanceof TupleExpression) {
                    TupleExpression texp = (TupleExpression) arguments;
                    List<Expression> expressions = texp.getExpressions();
                    if (expressions.size() == 1) {
                        Expression expression = expressions.get(0);
                        if (expression instanceof MapExpression) {
                            MapExpression argList = (MapExpression) expression;
                            checkGroovyConstructorMap(call, receiver, argList);
                            node = new ConstructorNode(Opcodes.ACC_PUBLIC, new Parameter[]{new Parameter(MAP_TYPE, "map")}, ClassNode.EMPTY_ARRAY, EmptyStatement.INSTANCE);
                            node.setDeclaringClass(receiver);

                        }
                    }
                }
            }
            storeTargetMethod(call, node);
        }
    }

    private ClassNode[] getArgumentTypes(ArgumentListExpression args) {
        List<Expression> arglist = args.getExpressions();
        ClassNode[] ret = new ClassNode[arglist.size()];
        int i = 0;
        Map<Object, List<ClassNode>> info = temporaryIfBranchTypeInformation.empty() ? null : temporaryIfBranchTypeInformation.peek();
        for (Expression exp : arglist) {
            if (exp instanceof ConstantExpression && ((ConstantExpression) exp).getValue() == null) {
                ret[i] = UNKNOWN_PARAMETER_TYPE;
            } else {
                ret[i] = getType(exp);
                if (exp instanceof VariableExpression && info != null) {
                    List<ClassNode> classNodes = getTemporaryTypesForExpression(exp);
                    if (classNodes != null && !classNodes.isEmpty()) {
                        ArrayList<ClassNode> arr = new ArrayList<ClassNode>(classNodes.size() + 1);
                        arr.add(ret[i]);
                        arr.addAll(classNodes);
                        ret[i] = new UnionTypeClassNode(arr.toArray(new ClassNode[arr.size()]));
                    }
                }
            }
            i++;
        }
        return ret;
    }

    @Override
    public void visitClosureExpression(final ClosureExpression expression) {
        // collect every variable expression used in the loop body
        final Map<VariableExpression, ClassNode> varOrigType = new HashMap<VariableExpression, ClassNode>();
        Statement code = expression.getCode();
        code.visit(new VariableExpressionTypeMemoizer(varOrigType));
        Map<VariableExpression, List<ClassNode>> oldTracker = pushAssignmentTracking();

        // first, collect closure shared variables and reinitialize types
        SharedVariableCollector collector = new SharedVariableCollector(getSourceUnit());
        collector.visitClosureExpression(expression);
        Set<VariableExpression> closureSharedExpressions = collector.getClosureSharedExpressions();
        Map<VariableExpression, ListHashMap> typesBeforeVisit = null;
        if (!closureSharedExpressions.isEmpty()) {
            typesBeforeVisit = new HashMap<VariableExpression, ListHashMap>();
            saveVariableExpressionMetadata(closureSharedExpressions, typesBeforeVisit);
        }

        // perform visit
        ClosureExpression oldClosureExpr = closureExpression;
        List<ClassNode> oldClosureReturnTypes = closureReturnTypes;
        closureExpression = expression;
        super.visitClosureExpression(expression);
        MethodNode node = new MethodNode("dummy", 0, ClassHelper.OBJECT_TYPE, Parameter.EMPTY_ARRAY, ClassNode.EMPTY_ARRAY, code);
        closureReturnAdder.visitMethod(node);

        if (closureReturnTypes != null) {
            expression.putNodeMetaData(StaticTypesMarker.INFERRED_RETURN_TYPE, lowestUpperBound(closureReturnTypes));
        }

        closureExpression = oldClosureExpr;
        closureReturnTypes = oldClosureReturnTypes;

        boolean typeChanged = isSecondPassNeededForControlStructure(varOrigType, oldTracker);
        if (typeChanged) visitClosureExpression(expression);

        // restore original metadata
        restoreVariableExpressionMetadata(typesBeforeVisit);
    }

    private void restoreVariableExpressionMetadata(final Map<VariableExpression, ListHashMap> typesBeforeVisit) {
        if (typesBeforeVisit != null) {
            for (Map.Entry<VariableExpression, ListHashMap> entry : typesBeforeVisit.entrySet()) {
                VariableExpression ve = entry.getKey();
                ListHashMap metadata = entry.getValue();
                for (StaticTypesMarker marker : StaticTypesMarker.values()) {
                    ve.removeNodeMetaData(marker);
                    Object value = metadata.get(marker);
                    if (value != null) ve.setNodeMetaData(marker, value);
                }
            }
        }
    }

    private void saveVariableExpressionMetadata(final Set<VariableExpression> closureSharedExpressions, final Map<VariableExpression, ListHashMap> typesBeforeVisit) {
        for (VariableExpression ve : closureSharedExpressions) {
            ListHashMap<StaticTypesMarker, Object> metadata = new ListHashMap<StaticTypesMarker, Object>();
            for (StaticTypesMarker marker : StaticTypesMarker.values()) {
                Object value = ve.getNodeMetaData(marker);
                if (value != null) {
                    metadata.put(marker, value);
                }
            }
            typesBeforeVisit.put(ve, metadata);
            Variable accessedVariable = ve.getAccessedVariable();
            if (accessedVariable != ve && accessedVariable instanceof VariableExpression) {
                saveVariableExpressionMetadata(Collections.singleton((VariableExpression) accessedVariable), typesBeforeVisit);
            }
        }
    }

    @Override
    public void visitMethod(final MethodNode node) {
        if (isSkipMode(node)) return;
        // alreadyVisitedMethods prevents from visiting the same method multiple times
        // and prevents from infinite loops
        if (alreadyVisitedMethods.contains(node)) return;
        alreadyVisitedMethods.add(node);

        // second, we must ensure that this method MUST be statically checked
        // for example, in a mixed mode where only some methods are statically checked
        // we must not visit a method which used dynamic dispatch.
        // We do not check for an annotation because some other AST transformations
        // may use this visitor without the annotation being explicitely set
        if (!methodsToBeVisited.isEmpty() && !methodsToBeVisited.contains(node)) return;
        super.visitMethod(node);
        addTypeCheckingInfoAnnotation(node);
    }

    protected void addTypeCheckingInfoAnnotation(final MethodNode node) {
        // if a returned inferred type is available and no @TypeCheckingInfo is on node, then add an
        // annotation to the method node
        ClassNode rtype = (ClassNode) node.getNodeMetaData(StaticTypesMarker.INFERRED_RETURN_TYPE);
        if (rtype!=null && rtype.getAnnotations(TYPECHECKING_INFO_NODE).isEmpty()) {
            AnnotationNode anno = new AnnotationNode(TYPECHECKING_INFO_NODE);
            anno.setMember("version", CURRENT_SIGNATURE_PROTOCOL);
            SignatureCodec codec = SignatureCodecFactory.getCodec(CURRENT_SIGNATURE_PROTOCOL_VERSION);
            String genericsSignature = codec.encode(rtype);
            if (genericsSignature!=null) {
                ConstantExpression signature = new ConstantExpression(genericsSignature);
                signature.setType(STRING_TYPE);
                anno.setMember("inferredType", signature);
                node.addAnnotation(anno);
            }
        }
    }

    @Override
    public void visitStaticMethodCallExpression(final StaticMethodCallExpression call) {
        final String name = call.getMethod();
        if (name == null) {
            addStaticTypeError("cannot resolve dynamic method name at compile time.", call);
            return;
        }

        final ClassNode rememberLastItType = lastImplicitItType;
        Expression callArguments = call.getArguments();

        boolean isWithCall = isWithCall(name, callArguments);

        if (!isWithCall) {
            // if it is not a "with" call, arguments should be visited first
            callArguments.visit(this);
        }

        ClassNode[] args = getArgumentTypes(InvocationWriter.makeArgumentList(callArguments));
        final ClassNode receiver = call.getOwnerType();

        if (isWithCall) {
            withReceiverList.add(0, receiver); // must be added first in the list
            lastImplicitItType = receiver;
            // if the provided closure uses an explicit parameter definition, we can
            // also check that the provided type is correct
            if (callArguments instanceof ArgumentListExpression) {
                ArgumentListExpression argList = (ArgumentListExpression) callArguments;
                ClosureExpression closure = (ClosureExpression) argList.getExpression(0);
                Parameter[] parameters = closure.getParameters();
                if (parameters.length > 1) {
                    addStaticTypeError("Unexpected number of parameters for a with call", argList);
                } else if (parameters.length == 1) {
                    Parameter param = parameters[0];
                    if (!param.isDynamicTyped() && !isAssignableTo(receiver, param.getType().redirect())) {
                        addStaticTypeError("Expected parameter type: " + receiver.toString(false) + " but was: " + param.getType().redirect().toString(false), param);
                    }
                }
            }
        }

        try {
            if (isWithCall) {
                // in case of a with call, arguments (the closure) should be visited now that we checked
                // the arguments
                callArguments.visit(this);
            }

            // method call receivers are :
            //   - possible "with" receivers
            //   - the actual receiver as found in the method call expression
            //   - any of the potential receivers found in the instanceof temporary table
            // in that order
            List<ClassNode> receivers = new LinkedList<ClassNode>();
            if (!withReceiverList.isEmpty()) receivers.addAll(withReceiverList);
            receivers.add(receiver);
            List<MethodNode> mn = null;
            ClassNode chosenReceiver = null;
            for (ClassNode currentReceiver : receivers) {
                mn = findMethod(currentReceiver, name, args);
                if (!mn.isEmpty()) {
                    if (mn.size() == 1) typeCheckMethodsWithGenerics(currentReceiver, args, mn.get(0), call);
                    chosenReceiver = currentReceiver;
                    break;
                }
<<<<<<< HEAD
            }
            if (mn.isEmpty()) {
                addStaticTypeError("Cannot find matching method " + receiver.getName() + "#" + toMethodParametersString(name, args), call);
            } else {
                if (mn.size() == 1) {
                    MethodNode directMethodCallCandidate = mn.get(0);
                    // visit the method to obtain inferred return type
                    ClassNode currentClassNode = classNode;
                    classNode = directMethodCallCandidate.getDeclaringClass();
                    for (ClassNode node : source.getAST().getClasses()) {
                        if (isClassInnerClassOrEqualTo(classNode, node)) {
                            silentlyVisitMethodNode(directMethodCallCandidate);
                            break;
=======
                if (mn.isEmpty()) {
                    addStaticTypeError("Cannot find matching method " + receiver.getName() + "#" + toMethodParametersString(name, args), call);
                } else {
                    if (mn.size() == 1) {
                        MethodNode directMethodCallCandidate = mn.get(0);
                        // visit the method to obtain inferred return type
                        ClassNode currentClassNode = classNode;
                        classNode = directMethodCallCandidate.getDeclaringClass();
                        for (ClassNode node: source.getAST().getClasses()) {
                            if (isClassInnerClassOrEqualTo(classNode, node)) {
                                silentlyVisitMethodNode(directMethodCallCandidate);
                                break;
                            }
                        }
                        pickInferredTypeFromMethodAnnotation(directMethodCallCandidate);
                        classNode = currentClassNode;
                        ClassNode returnType = getType(directMethodCallCandidate);
                        if (returnType.isUsingGenerics() && !returnType.isEnum()) {
                            returnType = inferReturnTypeGenerics(chosenReceiver, directMethodCallCandidate, callArguments);
>>>>>>> b41fd425
                        }
                    }
                    classNode = currentClassNode;
                    ClassNode returnType = getType(directMethodCallCandidate);
                    if (returnType.isUsingGenerics() && !returnType.isEnum()) {
                        returnType = inferReturnTypeGenerics(chosenReceiver, directMethodCallCandidate, callArguments);
                    }
                    storeType(call, returnType);
                    storeTargetMethod(call, directMethodCallCandidate);

                } else {
                    addStaticTypeError("Reference to method is ambiguous. Cannot choose between " + mn, call);
                }
            }
        } finally {
            if (isWithCall) {
                lastImplicitItType = rememberLastItType;
                withReceiverList.removeFirst();
            }
        }
    }

    private void pickInferredTypeFromMethodAnnotation(final MethodNode node) {
        if (node.getNodeMetaData(StaticTypesMarker.INFERRED_RETURN_TYPE)==null
            && !node.getAnnotations(TYPECHECKING_INFO_NODE).isEmpty()) {
            List<AnnotationNode> annotations = node.getAnnotations(TYPECHECKING_INFO_NODE);
            AnnotationNode head = annotations.get(0);
            int version = Integer.valueOf(head.getMember("version").getText());
            String signature = head.getMember("inferredType").getText();
            SignatureCodec codec = SignatureCodecFactory.getCodec(version);
            ClassNode result = codec.decode(signature);
            node.putNodeMetaData(StaticTypesMarker.INFERRED_RETURN_TYPE, result);
        }
    }
    
    private void silentlyVisitMethodNode(final MethodNode directMethodCallCandidate) {
        // visit is authorized because the classnode belongs to the same source unit
        ErrorCollector currentCollector = errorCollector;
        // create a dummy collector, we don't want errors to be reported for this visit
        errorCollector = new ErrorCollector(new CompilerConfiguration());
        try {
            visitMethod(directMethodCallCandidate);
        } finally {
            // restore error collector
            errorCollector = currentCollector;
        }
    }

    @Override
    public void visitMethodCallExpression(MethodCallExpression call) {
        final String name = call.getMethodAsString();
        if (name == null) {
            addStaticTypeError("cannot resolve dynamic method name at compile time.", call.getMethod());
            return;
        }

        final Expression objectExpression = call.getObjectExpression();

        objectExpression.visit(this);
        call.getMethod().visit(this);

        // if the call expression is a spread operator call, then we must make sure that
        // the call is made on a collection type
        if (call.isSpreadSafe()) {
            ClassNode expressionType = getType(objectExpression);
            if (!(expressionType.equals(Collection_TYPE) || expressionType.implementsInterface(Collection_TYPE))) {
                addStaticTypeError("Spread operator can only be used on collection types", expressionType);
                return;
            } else {
                // type check call as if it was made on component type
                ClassNode componentType = inferComponentType(expressionType);
                MethodCallExpression subcall = new MethodCallExpression(
                        new CastExpression(componentType, EmptyExpression.INSTANCE),
                        name,
                        call.getArguments()
                );
                subcall.setLineNumber(call.getLineNumber());
                subcall.setColumnNumber(call.getColumnNumber());
                visitMethodCallExpression(subcall);
                // the inferred type here should be a list of what the subcall returns
                ClassNode subcallReturnType = getType(subcall);
                ClassNode listNode = LIST_TYPE.getPlainNodeReference();
                listNode.setGenericsTypes(new GenericsType[]{new GenericsType(wrapTypeIfNecessary(subcallReturnType))});
                storeType(call, listNode);
                // store target method
                storeTargetMethod(call, (MethodNode) subcall.getNodeMetaData(StaticTypesMarker.DIRECT_METHOD_CALL_TARGET));
                return;
            }
        }

        final ClassNode rememberLastItType = lastImplicitItType;
        Expression callArguments = call.getArguments();

        boolean isWithCall = isWithCall(name, callArguments);

        if (!isWithCall) {
            // if it is not a "with" call, arguments should be visited first
            callArguments.visit(this);
        }

        ClassNode[] args = getArgumentTypes(InvocationWriter.makeArgumentList(callArguments));
        final boolean isCallOnClosure = isClosureCall(name, objectExpression, callArguments);
        final ClassNode receiver = getType(objectExpression);

        if (isWithCall) {
            withReceiverList.add(0, receiver); // must be added first in the list
            lastImplicitItType = receiver;
            // if the provided closure uses an explicit parameter definition, we can
            // also check that the provided type is correct
            if (callArguments instanceof ArgumentListExpression) {
                ArgumentListExpression argList = (ArgumentListExpression) callArguments;
                ClosureExpression closure = (ClosureExpression) argList.getExpression(0);
                Parameter[] parameters = closure.getParameters();
                if (parameters.length > 1) {
                    addStaticTypeError("Unexpected number of parameters for a with call", argList);
                } else if (parameters.length == 1) {
                    Parameter param = parameters[0];
                    if (!param.isDynamicTyped() && !isAssignableTo(receiver, param.getType().redirect())) {
                        addStaticTypeError("Expected parameter type: " + receiver.toString(false) + " but was: " + param.getType().redirect().toString(false), param);
                    }
                }
            }
        }

        try {
            if (isWithCall) {
                // in case of a with call, arguments (the closure) should be visited now that we checked
                // the arguments
                callArguments.visit(this);
            }

            if (isCallOnClosure) {
                // this is a closure.call() call
                if (objectExpression == VariableExpression.THIS_EXPRESSION) {
                    // isClosureCall() check verified earlier that a field exists
                    FieldNode field = classNode.getDeclaredField(name);
                    ClassNode closureReturnType = field.getType().getGenericsTypes()[0].getType();
                    Object data = field.getNodeMetaData(StaticTypesMarker.CLOSURE_ARGUMENTS);
                    if (data != null) {
                        Parameter[] parameters = (Parameter[]) data;
                        typeCheckClosureCall(callArguments, args, parameters);
                    }
                    storeType(call, closureReturnType);
                } else if (objectExpression instanceof VariableExpression) {
                    Variable variable = findTargetVariable((VariableExpression) objectExpression);
                    if (variable instanceof Expression) {
                        Object data = ((Expression) variable).getNodeMetaData(StaticTypesMarker.CLOSURE_ARGUMENTS);
                        if (data != null) {
                            Parameter[] parameters = (Parameter[]) data;
                            typeCheckClosureCall(callArguments, args, parameters);
                        }
                        Object type = ((Expression) variable).getNodeMetaData(StaticTypesMarker.INFERRED_RETURN_TYPE);
                        if (type == null) {
                            // if variable was declared as a closure and inferred type is unknown, we
                            // may face a recursive call. In that case, we will use the type of the
                            // generic return type of the closure declaration
                            if (variable.getType().equals(CLOSURE_TYPE)) {
                                GenericsType[] genericsTypes = variable.getType().getGenericsTypes();
                                if (genericsTypes != null && !genericsTypes[0].isPlaceholder()) {
                                    type = genericsTypes[0].getType();
                                } else {
                                    type = OBJECT_TYPE;
                                }
                            }
                        }
                        if (type != null) {
                            storeType(call, (ClassNode) type);
                        }
                    }
                } else if (objectExpression instanceof ClosureExpression) {
                    // we can get actual parameters directly
                    Parameter[] parameters = ((ClosureExpression) objectExpression).getParameters();
                    typeCheckClosureCall(callArguments, args, parameters);
                    Object data = objectExpression.getNodeMetaData(StaticTypesMarker.INFERRED_RETURN_TYPE);
                    if (data != null) {
                        storeType(call, (ClassNode) data);
                    }
                }
                int nbOfArgs = 0;
                if (callArguments instanceof ArgumentListExpression) {
                    ArgumentListExpression list = (ArgumentListExpression) callArguments;
                    nbOfArgs = list.getExpressions().size();
                } else {
                    // todo : other cases
                    nbOfArgs = 0;
                }
                storeTargetMethod(call,
                        nbOfArgs == 0 ? CLOSURE_CALL_NO_ARG :
                                nbOfArgs == 1 ? CLOSURE_CALL_ONE_ARG :
                                        CLOSURE_CALL_VARGS);
            } else {
                // method call receivers are :
                //   - possible "with" receivers
                //   - the actual receiver as found in the method call expression
                //   - any of the potential receivers found in the instanceof temporary table
                // in that order
                List<ClassNode> receivers = new LinkedList<ClassNode>();
                if (!withReceiverList.isEmpty()) receivers.addAll(withReceiverList);
                receivers.add(receiver);
                if (receiver.equals(CLASS_Type) && receiver.getGenericsTypes() != null) {
                    GenericsType clazzGT = receiver.getGenericsTypes()[0];
                    receivers.add(clazzGT.getType());
                }
                if (!temporaryIfBranchTypeInformation.empty()) {
                    List<ClassNode> potentialReceiverType = getTemporaryTypesForExpression(objectExpression);
                    if (potentialReceiverType != null) receivers.addAll(potentialReceiverType);
                }
                List<MethodNode> mn = null;
                ClassNode chosenReceiver = null;
                for (ClassNode currentReceiver : receivers) {
                    mn = findMethod(currentReceiver, name, args);
                    if (!mn.isEmpty()) {
                        if (mn.size() == 1) typeCheckMethodsWithGenerics(currentReceiver, args, mn.get(0), call);
                        chosenReceiver = currentReceiver;
                        break;
                    }
                }
                if (mn.isEmpty()) {
                    addStaticTypeError("Cannot find matching method " + receiver.getName() + "#" + toMethodParametersString(name, args), call);
                } else {
                    if (mn.size() == 1) {
                        MethodNode directMethodCallCandidate = mn.get(0);
                        // visit the method to obtain inferred return type
                        ClassNode currentClassNode = classNode;
                        classNode = directMethodCallCandidate.getDeclaringClass();
                        for (ClassNode node : source.getAST().getClasses()) {
                            if (isClassInnerClassOrEqualTo(classNode, node)) {
                                // visit is authorized because the classnode belongs to the same source unit
                                silentlyVisitMethodNode(directMethodCallCandidate);
                                break;
                            }
                        }
                        pickInferredTypeFromMethodAnnotation(directMethodCallCandidate);
                        classNode = currentClassNode;
                        ClassNode returnType = getType(directMethodCallCandidate);
                        if (isUsingGenericsOrIsArrayUsingGenerics(returnType)) {
                            returnType = inferReturnTypeGenerics(chosenReceiver, directMethodCallCandidate, callArguments);
                        }
                        storeType(call, returnType);
                        storeTargetMethod(call, directMethodCallCandidate);

                        // if the object expression is a closure shared variable, we will have to perform a second pass
                        if (objectExpression instanceof VariableExpression) {
                            VariableExpression var = (VariableExpression) objectExpression;
                            if (var.isClosureSharedVariable()) secondPassExpressions.add(call);
                        }

                    } else {
                        addStaticTypeError("Reference to method is ambiguous. Cannot choose between " + mn, call);
                    }
                }
            }
        } finally {
            if (isWithCall) {
                lastImplicitItType = rememberLastItType;
                withReceiverList.removeFirst();
            }
        }
    }

    private List<ClassNode> getTemporaryTypesForExpression(final Expression objectExpression) {
        List<ClassNode> classNodes = null;
        int depth = temporaryIfBranchTypeInformation.size();
        while (classNodes == null && depth > 0) {
            final Map<Object, List<ClassNode>> tempo = temporaryIfBranchTypeInformation.get(--depth);
            Object key = extractTemporaryTypeInfoKey(objectExpression);
            classNodes = tempo.get(key);
        }
        return classNodes;
    }

    private void storeTargetMethod(final Expression call, final MethodNode directMethodCallCandidate) {
        call.putNodeMetaData(StaticTypesMarker.DIRECT_METHOD_CALL_TARGET, directMethodCallCandidate);
    }

    private boolean isClosureCall(final String name, final Expression objectExpression, final Expression arguments) {
        if (objectExpression instanceof ClosureExpression) return true;
        if (objectExpression == VariableExpression.THIS_EXPRESSION) {
            FieldNode fieldNode = classNode.getDeclaredField(name);
            if (fieldNode != null) {
                ClassNode type = fieldNode.getType();
                if (CLOSURE_TYPE.equals(type) && !classNode.hasPossibleMethod(name, arguments)) {
                    return true;
                }
            }
        } else {
            if (!"call".equals(name) && !"doCall".equals(name)) return false;
        }
        return (getType(objectExpression).equals(CLOSURE_TYPE));
    }

    private void typeCheckClosureCall(final Expression callArguments, final ClassNode[] args, final Parameter[] parameters) {
        if (allParametersAndArgumentsMatch(parameters, args) < 0 &&
                lastArgMatchesVarg(parameters, args) < 0) {
            StringBuilder sb = new StringBuilder("[");
            for (int i = 0, parametersLength = parameters.length; i < parametersLength; i++) {
                final Parameter parameter = parameters[i];
                sb.append(parameter.getType().getName());
                if (i < parametersLength - 1) sb.append(", ");
            }
            sb.append("]");
            addStaticTypeError("Closure argument types: " + sb + " do not match with parameter types: " + formatArgumentList(args), callArguments);
        }
    }

    @Override
    public void visitIfElse(final IfStatement ifElse) {
        Map<VariableExpression, List<ClassNode>> oldTracker = pushAssignmentTracking();

        try {
            // create a new temporary element in the if-then-else type info
            pushTemporaryTypeInfo();
            visitStatement(ifElse);
            ifElse.getBooleanExpression().visit(this);
            ifElse.getIfBlock().visit(this);

            // pop if-then-else temporary type info
            temporaryIfBranchTypeInformation.pop();

            Statement elseBlock = ifElse.getElseBlock();
            if (elseBlock instanceof EmptyStatement) {
                // dispatching to EmptyStatement will not call back visitor,
                // must call our visitEmptyStatement explicitly
                visitEmptyStatement((EmptyStatement) elseBlock);
            } else {
                elseBlock.visit(this);
            }
        } finally {
            popAssignmentTracking(oldTracker);
        }
    }

    private Map<VariableExpression, ClassNode> popAssignmentTracking(final Map<VariableExpression, List<ClassNode>> oldTracker) {
        Map<VariableExpression, ClassNode> assignments = new HashMap<VariableExpression, ClassNode>();
        if (!ifElseForWhileAssignmentTracker.isEmpty()) {
            for (Map.Entry<VariableExpression, List<ClassNode>> entry : ifElseForWhileAssignmentTracker.entrySet()) {
                VariableExpression key = entry.getKey();
                ClassNode cn = lowestUpperBound(entry.getValue());
                storeType(key, cn);
                assignments.put(key, cn);
            }
        }
        ifElseForWhileAssignmentTracker = oldTracker;
        return assignments;
    }

    private Map<VariableExpression, List<ClassNode>> pushAssignmentTracking() {
        // memorize current assignment context
        Map<VariableExpression, List<ClassNode>> oldTracker = ifElseForWhileAssignmentTracker;
        ifElseForWhileAssignmentTracker = new HashMap<VariableExpression, List<ClassNode>>();
        return oldTracker;
    }

    @Override
    public void visitCastExpression(final CastExpression expression) {
        super.visitCastExpression(expression);
        if (!expression.isCoerce()) {
            ClassNode targetType = expression.getType();
            Expression source = expression.getExpression();
            ClassNode expressionType = getType(source);
            if (!checkCast(targetType, source)) {
                addStaticTypeError("Inconvertible types: cannot cast " + expressionType.toString(false) + " to " + targetType.getName(), expression);
            }
        }
        storeType(expression, expression.getType());
    }

    private boolean checkCast(final ClassNode targetType, final Expression source) {
        boolean sourceIsNull = source instanceof ConstantExpression && ((ConstantExpression) source).getValue() == null;
        ClassNode expressionType = getType(source);
        if (targetType.isArray() && expressionType.isArray()) {
            return checkCast(targetType.getComponentType(), new VariableExpression("foo", expressionType.getComponentType()));
        } else if (targetType.equals(char_TYPE) && expressionType == STRING_TYPE
                && source instanceof ConstantExpression && source.getText().length() == 1) {
            // ex: (char) 'c'
        } else if (targetType.equals(Character_TYPE) && (expressionType == STRING_TYPE || sourceIsNull)
                && (sourceIsNull || source instanceof ConstantExpression && source.getText().length() == 1)) {
            // ex : (Character) 'c'
        } else if (isNumberCategory(getWrapper(targetType)) && (isNumberCategory(getWrapper(expressionType)) || char_TYPE == expressionType)) {
            // ex: short s = (short) 0
        } else if (sourceIsNull && !isPrimitiveType(targetType)) {
            // ex: (Date)null
        } else if (sourceIsNull && isPrimitiveType(targetType)) {
            return false;
        } else if (!isAssignableTo(targetType, expressionType) && !implementsInterfaceOrIsSubclassOf(expressionType, targetType)) {
            return false;
        }
        return true;
    }

    @Override
    public void visitTernaryExpression(final TernaryExpression expression) {
        Map<VariableExpression, List<ClassNode>> oldTracker = pushAssignmentTracking();
        // create a new temporary element in the if-then-else type info
        pushTemporaryTypeInfo();
        expression.getBooleanExpression().visit(this);
        expression.getTrueExpression().visit(this);
        // pop if-then-else temporary type info
        temporaryIfBranchTypeInformation.pop();
        expression.getFalseExpression().visit(this);
        // store type information
        final ClassNode typeOfTrue = getType(expression.getTrueExpression());
        final ClassNode typeOfFalse = getType(expression.getFalseExpression());
        storeType(expression, lowestUpperBound(typeOfTrue, typeOfFalse));
        popAssignmentTracking(oldTracker);
    }

    private void pushTemporaryTypeInfo() {
        Map<Object, List<ClassNode>> potentialTypes = new HashMap<Object, List<ClassNode>>();
        temporaryIfBranchTypeInformation.push(potentialTypes);
    }


    private void storeType(Expression exp, ClassNode cn) {
        if (cn == UNKNOWN_PARAMETER_TYPE) {
            // this can happen for example when "null" is used in an assignment or a method parameter.
            // In that case, instead of storing the virtual type, we must "reset" type information
            // by determining the declaration type of the expression
            storeType(exp, getOriginalDeclarationType(exp));
            return;
        }
        ClassNode oldValue = (ClassNode) exp.putNodeMetaData(StaticTypesMarker.INFERRED_TYPE, cn);
        if (oldValue != null) {
            // this may happen when a variable declaration type is wider than the subsequent assignment values
            // for example :
            // def o = 1 // first, an int
            // o = 'String' // then a string
            // o = new Object() // and eventually an object !
            // in that case, the INFERRED_TYPE corresponds to the current inferred type, while
            // DECLARATION_INFERRED_TYPE is the type which should be used for the initial type declaration
            ClassNode oldDIT = (ClassNode) exp.getNodeMetaData(StaticTypesMarker.DECLARATION_INFERRED_TYPE);
            if (oldDIT != null) {
                exp.putNodeMetaData(StaticTypesMarker.DECLARATION_INFERRED_TYPE, lowestUpperBound(oldDIT, cn));
            } else {
                exp.putNodeMetaData(StaticTypesMarker.DECLARATION_INFERRED_TYPE, lowestUpperBound(oldValue, cn));
            }
        }
        if (exp instanceof VariableExpression) {
            VariableExpression var = (VariableExpression) exp;
            final Variable accessedVariable = var.getAccessedVariable();
            if (accessedVariable != null && accessedVariable != exp && accessedVariable instanceof VariableExpression) {
                storeType((Expression) accessedVariable, cn);
            }
            if (var.isClosureSharedVariable()) {
                List<ClassNode> assignedTypes = closureSharedVariablesAssignmentTypes.get(var);
                if (assignedTypes == null) {
                    assignedTypes = new LinkedList<ClassNode>();
                    closureSharedVariablesAssignmentTypes.put(var, assignedTypes);
                }
                assignedTypes.add(cn);
            }
            if (!temporaryIfBranchTypeInformation.empty()) {
                List<ClassNode> temporaryTypesForExpression = getTemporaryTypesForExpression(exp);
                if (temporaryTypesForExpression != null && !temporaryTypesForExpression.isEmpty()) {
                    // a type inference has been made on a variable which type was defined in an instanceof block
                    // we erase available information with the new type
                    temporaryTypesForExpression.clear();
                }
            }
        }
    }

    private ClassNode getResultType(ClassNode left, int op, ClassNode right, BinaryExpression expr) {
        ClassNode leftRedirect = left.redirect();
        ClassNode rightRedirect = right.redirect();

        Expression leftExpression = expr.getLeftExpression();
        if (op == ASSIGN || op == ASSIGNMENT_OPERATOR) {
            if (leftRedirect.isArray() && !rightRedirect.isArray()) return leftRedirect;
            if (leftRedirect.implementsInterface(Collection_TYPE) && rightRedirect.implementsInterface(Collection_TYPE)) {
                // because of type inferrence, we must perform an additional check if the right expression
                // is an empty list expression ([]). In that case and only in that case, the inferred type
                // will be wrong, so we will prefer the left type
                if (expr.getRightExpression() instanceof ListExpression) {
                    List<Expression> list = ((ListExpression) expr.getRightExpression()).getExpressions();
                    if (list.isEmpty()) return left;
                }
                return right;
            }
            if (rightRedirect.implementsInterface(Collection_TYPE) && rightRedirect.isDerivedFrom(leftRedirect)) {
                // ex : def foos = ['a','b','c']
                return right;
            }
            if (leftExpression instanceof VariableExpression) {
                ClassNode initialType = getOriginalDeclarationType(leftExpression).redirect();
                // as anything can be assigned to a String, Class or boolean, return the left type instead
                if (STRING_TYPE.equals(initialType)
                        || CLASS_Type.equals(initialType)
                        || Boolean_TYPE.equals(initialType)) {
                    return initialType;
                }
            }
            return right;
        } else if (isBoolIntrinsicOp(op)) {
            return boolean_TYPE;
        } else if (isArrayOp(op)) {
            if (ClassHelper.STRING_TYPE.equals(left)) {
                // special case here
                return ClassHelper.STRING_TYPE;
            }
            return inferComponentType(left);
        } else if (op == FIND_REGEX) {
            // this case always succeeds the result is a Matcher
            return Matcher_TYPE;
        }
        // the left operand is determining the result of the operation
        // for primitives and their wrapper we use a fixed table here
        else if (isNumberType(leftRedirect) && isNumberType(rightRedirect)) {
            if (isOperationInGroup(op)) {
                if (isIntCategory(leftRedirect) && isIntCategory(rightRedirect)) return int_TYPE;
                if (isLongCategory(leftRedirect) && isLongCategory(rightRedirect)) return long_TYPE;
                if (isFloat(leftRedirect) && isFloat(rightRedirect)) return float_TYPE;
                if (isDouble(leftRedirect) && isDouble(rightRedirect)) return double_TYPE;
            } else if (isPowerOperator(op)) {
                return Number_TYPE;
            } else if (isBitOperator(op)) {
                if (isIntCategory(leftRedirect) && isIntCategory(rightRedirect)) return int_TYPE;
                if (isLongCategory(leftRedirect) && isLongCategory(rightRedirect)) return Long_TYPE;
                if (isBigIntCategory(leftRedirect) && isBigIntCategory(rightRedirect)) return BigInteger_TYPE;
            } else if (isCompareToBoolean(op) || op == COMPARE_EQUAL) {
                return boolean_TYPE;
            }
        }


        // try to find a method for the operation
        String operationName = getOperationName(op);
        if (isShiftOperation(operationName) && isNumberCategory(leftRedirect) && (isIntCategory(rightRedirect) || isLongCategory(rightRedirect))) {
            return leftRedirect;
        }

        // Divisions may produce different results depending on operand types
        if (DIVIDE == op || DIVIDE_EQUAL == op) {
            if (isFloatingCategory(leftRedirect) || isFloatingCategory(rightRedirect)) {
                return Double_TYPE;
            } else if (BigDecimal_TYPE.equals(leftRedirect) || BigDecimal_TYPE.equals(rightRedirect)) {
                return BigDecimal_TYPE;
            }
        } else if (isOperationInGroup(op)) {
            if (isNumberCategory(getWrapper(leftRedirect)) && isNumberCategory(getWrapper(rightRedirect))) {
                return getGroupOperationResultType(leftRedirect, rightRedirect);
            }
        }

        MethodNode method = findMethodOrFail(expr, left, operationName, right);
        if (method != null) {
            typeCheckMethodsWithGenerics(left, new ClassNode[]{right}, method, expr);
            if (isAssignment(op)) return left;
            if (isCompareToBoolean(op)) return boolean_TYPE;
            if (op == COMPARE_TO) return int_TYPE;
            return inferReturnTypeGenerics(left, method, new ArgumentListExpression(expr.getRightExpression()));
        }
        //TODO: other cases
        return null;
    }

    private static ClassNode getGroupOperationResultType(ClassNode a, ClassNode b) {
        if (isBigIntCategory(a) && isBigIntCategory(b)) return BigInteger_TYPE;
        if (isBigDecCategory(a) && isBigDecCategory(b)) return BigDecimal_TYPE;
        if (BigDecimal_TYPE.equals(a) || BigDecimal_TYPE.equals(b)) return BigDecimal_TYPE;
        if (BigInteger_TYPE.equals(a) || BigInteger_TYPE.equals(b)) {
            if (isBigIntCategory(a) && isBigIntCategory(b)) return BigInteger_TYPE;
            return BigDecimal_TYPE;
        }
        if (double_TYPE.equals(a) || double_TYPE.equals(b)) return double_TYPE;
        if (Double_TYPE.equals(a) || Double_TYPE.equals(b)) return Double_TYPE;
        if (float_TYPE.equals(a) || float_TYPE.equals(b)) return float_TYPE;
        if (Float_TYPE.equals(a) || Float_TYPE.equals(b)) return Float_TYPE;
        if (long_TYPE.equals(a) || long_TYPE.equals(b)) return long_TYPE;
        if (Long_TYPE.equals(a) || Long_TYPE.equals(b)) return Long_TYPE;
        if (int_TYPE.equals(a) || int_TYPE.equals(b)) return int_TYPE;
        if (Integer_TYPE.equals(a) || Integer_TYPE.equals(b)) return Integer_TYPE;
        if (short_TYPE.equals(a) || short_TYPE.equals(b)) return short_TYPE;
        if (Short_TYPE.equals(a) || Short_TYPE.equals(b)) return Short_TYPE;
        if (byte_TYPE.equals(a) || byte_TYPE.equals(b)) return byte_TYPE;
        if (Byte_TYPE.equals(a) || Byte_TYPE.equals(b)) return Byte_TYPE;
        if (char_TYPE.equals(a) || char_TYPE.equals(b)) return char_TYPE;
        if (Character_TYPE.equals(a) || Character_TYPE.equals(b)) return Character_TYPE;
        return Number_TYPE;
    }

    private ClassNode inferComponentType(final ClassNode containerType) {
        final ClassNode componentType = containerType.getComponentType();
        if (componentType == null) {
            // check if any generic information could help
            GenericsType[] types = containerType.getGenericsTypes();
            if (types != null && types.length == 1) {
                return types[0].getType();
            }
            return OBJECT_TYPE;
        } else {
            return componentType;
        }
    }

    protected MethodNode findMethodOrFail(
            Expression expr,
            ClassNode receiver, String name, ClassNode... args) {
        final List<MethodNode> methods = findMethod(receiver, name, args);
        if (methods.isEmpty()) {
            addStaticTypeError("Cannot find matching method " + receiver.getName() + "#" + toMethodParametersString(name, args), expr);
        } else if (methods.size() == 1) {
            return methods.get(0);
        } else {
            addStaticTypeError("Reference to method is ambiguous. Cannot choose between " + methods, expr);
        }
        return null;
    }

    private List<MethodNode> findMethod(
            ClassNode receiver, String name, ClassNode... args) {
        if (isPrimitiveType(receiver)) receiver = getWrapper(receiver);
        List<MethodNode> methods;
        if ("<init>".equals(name)) {
            methods = new ArrayList<MethodNode>(receiver.getDeclaredConstructors());
            if (methods.isEmpty()) {
                MethodNode node = new ConstructorNode(Opcodes.ACC_PUBLIC, Parameter.EMPTY_ARRAY, ClassNode.EMPTY_ARRAY, EmptyStatement.INSTANCE);
                node.setDeclaringClass(receiver);
                return Collections.singletonList(node);
            }
        } else {
            methods = receiver.getMethods(name);
            if (closureExpression == null) {
                // not in a closure
                ClassNode parent = receiver;
                while (parent instanceof InnerClassNode && !parent.isStaticClass()) {
                    parent = receiver.getOuterClass();
                    methods.addAll(parent.getMethods(name));
                }
            }
            if (methods.isEmpty() && (args == null || args.length == 0)) {
                // check if it's a property
                String pname = null;
                if (name.startsWith("get")) {
                    pname = java.beans.Introspector.decapitalize(name.substring(3));
                } else if (name.startsWith("is")) {
                    pname = java.beans.Introspector.decapitalize(name.substring(2));
                }
                if (pname != null) {
                    // we don't use property exists there because findMethod is called on super clases recursively
                    PropertyNode property = receiver.getProperty(pname);
                    if (property != null) {
                        MethodNode node = new MethodNode(name, Opcodes.ACC_PUBLIC, property.getType(), Parameter.EMPTY_ARRAY, ClassNode.EMPTY_ARRAY, EmptyStatement.INSTANCE);
                        node.setDeclaringClass(receiver);
                        return Collections.singletonList(
                                node);

                    }
                }
            } else if (methods.isEmpty() && args != null && args.length == 1) {
                // maybe we are looking for a setter ?
                if (name.startsWith("set")) {
                    String pname = java.beans.Introspector.decapitalize(name.substring(3));
                    PropertyNode property = receiver.getProperty(pname);
                    if (property != null) {
                        ClassNode type = property.getOriginType();
                        if (implementsInterfaceOrIsSubclassOf(args[0], type)) {
                            MethodNode node = new MethodNode(name, Opcodes.ACC_PUBLIC, VOID_TYPE, new Parameter[]{
                                    new Parameter(type, "arg")
                            }, ClassNode.EMPTY_ARRAY, EmptyStatement.INSTANCE);
                            node.setDeclaringClass(receiver);
                            return Collections.singletonList(node);
                        }
                    }
                }
            }
        }


        List<MethodNode> chosen = chooseBestMethod(receiver, methods, args);
        if (!chosen.isEmpty()) return chosen;
        // perform a lookup in DGM methods
        methods.clear();
        chosen = findDGMMethodsByNameAndArguments(receiver, name, args, methods);
        if (!chosen.isEmpty()) {
            return chosen;
        }

        if (receiver == ClassHelper.GSTRING_TYPE) return findMethod(ClassHelper.STRING_TYPE, name, args);

        if (pluginFactory != null) {
            TypeCheckerPlugin plugin = pluginFactory.getTypeCheckerPlugin(classNode);
            if (plugin != null) {
                List<MethodNode> methodNodes = plugin.findMethod(receiver, name, args);
                if (methodNodes != null && !methodNodes.isEmpty()) return methodNodes;
            }
        }

        return EMPTY_METHODNODE_LIST;
    }

    protected ClassNode getType(ASTNode exp) {
        ClassNode cn = (ClassNode) exp.getNodeMetaData(StaticTypesMarker.INFERRED_TYPE);
        if (cn != null) return cn;
        if (exp instanceof ClassExpression) {
            ClassNode node = CLASS_Type.getPlainNodeReference();
            node.setGenericsTypes(new GenericsType[]{
                    new GenericsType(((ClassExpression) exp).getType())
            });
            return node;
        } else if (exp instanceof VariableExpression) {
            VariableExpression vexp = (VariableExpression) exp;
            if (vexp == VariableExpression.THIS_EXPRESSION) return classNode;
            if (vexp == VariableExpression.SUPER_EXPRESSION) return classNode.getSuperClass();
            final Variable variable = vexp.getAccessedVariable();
            if (variable != null && variable != vexp && variable instanceof VariableExpression) {
                return getType((Expression) variable);
            }
            if (variable instanceof Parameter) {
                Parameter parameter = (Parameter) variable;
                ClassNode type = forLoopVariableTypes.get(parameter);
                if (type != null) return type;
            }
        } else if (exp instanceof PropertyExpression) {
            PropertyExpression pexp = (PropertyExpression) exp;
            ClassNode objectExpType = getType(pexp.getObjectExpression());
            if ((LIST_TYPE.equals(objectExpType) || objectExpType.implementsInterface(LIST_TYPE)) && pexp.isSpreadSafe()) {
                // list*.property syntax
                // todo : type inferrence on list content when possible
                return LIST_TYPE;
            } else if ((objectExpType.equals(MAP_TYPE) || objectExpType.implementsInterface(MAP_TYPE)) && pexp.isSpreadSafe()) {
                // map*.property syntax
                // only "key" and "value" are allowed
                String propertyName = pexp.getPropertyAsString();
                GenericsType[] types = objectExpType.getGenericsTypes();
                if ("key".equals(propertyName)) {
                    if (types.length == 2) {
                        ClassNode listKey = LIST_TYPE.getPlainNodeReference();
                        listKey.setGenericsTypes(new GenericsType[]{types[0]});
                        return listKey;
                    }
                } else if ("value".equals(propertyName)) {
                    if (types.length == 2) {
                        ClassNode listValue = LIST_TYPE.getPlainNodeReference();
                        listValue.setGenericsTypes(new GenericsType[]{types[1]});
                        return listValue;
                    }
                } else {
                    addStaticTypeError("Spread operator on map only allows one of [key,value]", pexp);
                }
                return LIST_TYPE;
            } else if (objectExpType.isEnum()) {
                return objectExpType;
            } else {
                final AtomicReference<ClassNode> result = new AtomicReference<ClassNode>(ClassHelper.VOID_TYPE);
                existsProperty(pexp, false, new PropertyLookupVisitor(result));
                return result.get();
            }
        }
        if (exp instanceof ListExpression) {
            return inferListExpressionType((ListExpression) exp);
        } else if (exp instanceof MapExpression) {
            return inferMapExpressionType((MapExpression) exp);
        }
        if (exp instanceof MethodNode) {
            ClassNode ret = (ClassNode) exp.getNodeMetaData(StaticTypesMarker.INFERRED_RETURN_TYPE);
            return ret != null ? ret : ((MethodNode) exp).getReturnType();
        }
        if (exp instanceof ClosureExpression) {
            ClassNode irt = (ClassNode) exp.getNodeMetaData(StaticTypesMarker.INFERRED_RETURN_TYPE);
            if (irt != null) {
                irt = wrapTypeIfNecessary(irt);
                ClassNode result = CLOSURE_TYPE.getPlainNodeReference();
                result.setGenericsTypes(new GenericsType[]{new GenericsType(irt)});
                return result;
            }
        }
        if (exp instanceof RangeExpression) {
            ClassNode plain = ClassHelper.RANGE_TYPE.getPlainNodeReference();
            RangeExpression re = (RangeExpression) exp;
            ClassNode fromType = getType(re.getFrom());
            ClassNode toType = getType(re.getTo());
            if (fromType.equals(toType)) {
                plain.setGenericsTypes(new GenericsType[]{
                        new GenericsType(wrapTypeIfNecessary(fromType))
                });
            } else {
                plain.setGenericsTypes(new GenericsType[]{
                        new GenericsType(wrapTypeIfNecessary(lowestUpperBound(fromType, toType)))
                });
            }
            return plain;
        }
        if (exp instanceof UnaryPlusExpression) {
            return getType(((UnaryPlusExpression) exp).getExpression());
        }
        if (exp instanceof UnaryMinusExpression) {
            return getType(((UnaryMinusExpression) exp).getExpression());
        }
        if (exp instanceof BitwiseNegationExpression) {
            return getType(((BitwiseNegationExpression) exp).getExpression());
        }
        return exp instanceof VariableExpression ? ((VariableExpression) exp).getOriginType() : ((Expression) exp).getType();
    }

    private ClassNode inferListExpressionType(final ListExpression list) {
        List<Expression> expressions = list.getExpressions();
        if (expressions.isEmpty()) {
            // cannot infer, return list type
            return list.getType();
        }
        ClassNode listType = list.getType();
        GenericsType[] genericsTypes = listType.getGenericsTypes();
        if ((genericsTypes == null
                || genericsTypes.length == 0
                || (genericsTypes.length == 1 && OBJECT_TYPE.equals(genericsTypes[0].getType())))
                && (!expressions.isEmpty())) {
            // maybe we can infer the component type
            List<ClassNode> nodes = new LinkedList<ClassNode>();
            for (Expression expression : expressions) {
                if (expression instanceof ConstantExpression && ((ConstantExpression) expression).getValue() == null) {
                    // a null element is found in the list, skip it because we'll use the other elements from the list
                } else {
                    nodes.add(getType(expression));
                }
            }
            if (nodes.isEmpty()) {
                // every element was the null constant
                return listType;
            }
            ClassNode superType = getWrapper(lowestUpperBound(nodes)); // to be used in generics, type must be boxed
            ClassNode inferred = listType.getPlainNodeReference();
            inferred.setGenericsTypes(new GenericsType[]{new GenericsType(wrapTypeIfNecessary(superType))});
            return inferred;
        }
        return listType;
    }

    private ClassNode inferMapExpressionType(final MapExpression map) {
        ClassNode mapType = map.getType();
        List<MapEntryExpression> entryExpressions = map.getMapEntryExpressions();
        if (entryExpressions.isEmpty()) return mapType;
        GenericsType[] genericsTypes = mapType.getGenericsTypes();
        if (genericsTypes == null
                || genericsTypes.length < 2
                || (genericsTypes.length == 2 && OBJECT_TYPE.equals(genericsTypes[0].getType()) && OBJECT_TYPE.equals(genericsTypes[1].getType()))) {
            List<ClassNode> keyTypes = new LinkedList<ClassNode>();
            List<ClassNode> valueTypes = new LinkedList<ClassNode>();
            for (MapEntryExpression entryExpression : entryExpressions) {
                keyTypes.add(getType(entryExpression.getKeyExpression()));
                valueTypes.add(getType(entryExpression.getValueExpression()));
            }
            ClassNode keyType = getWrapper(lowestUpperBound(keyTypes));  // to be used in generics, type must be boxed
            ClassNode valueType = getWrapper(lowestUpperBound(valueTypes));  // to be used in generics, type must be boxed
            if (!OBJECT_TYPE.equals(keyType) || !OBJECT_TYPE.equals(valueType)) {
                ClassNode inferred = mapType.getPlainNodeReference();
                inferred.setGenericsTypes(new GenericsType[]{new GenericsType(wrapTypeIfNecessary(keyType)), new GenericsType(wrapTypeIfNecessary(valueType))});
                return inferred;
            }
        }
        return mapType;
    }

    /**
     * If a method call returns a parameterized type, then we can perform additional inference on the
     * return type, so that the type gets actual type parameters. For example, the method
     * Arrays.asList(T...) is generified with type T which can be deduced from actual type
     * arguments.
     *
     * @param method    the method node
     * @param arguments the method call arguments
     * @return parameterized, infered, class node
     */
    private ClassNode inferReturnTypeGenerics(final ClassNode receiver, final MethodNode method, final Expression arguments) {
        ClassNode returnType = method.getReturnType();
        if (method instanceof ExtensionMethodNode
                && (returnType.isGenericsPlaceHolder() || returnType.isArray() && returnType.getComponentType().isGenericsPlaceHolder())) {
            // check if the placeholder corresponds to the placeholder of the first parameter
            ExtensionMethodNode emn = (ExtensionMethodNode) method;
            MethodNode dgmMethod = emn.getExtensionMethodNode();
            ClassNode firstParam = dgmMethod.getParameters()[0].getOriginType();
            if (firstParam.isGenericsPlaceHolder() || firstParam.isArray() && firstParam.getComponentType().isGenericsPlaceHolder()) {
                ClassNode paramType = firstParam.isArray() ? firstParam.getComponentType() : firstParam;
                ClassNode returnTypeComp = returnType.isArray() ? returnType.getComponentType() : returnType;
                if (paramType.getName().equals(returnTypeComp.getName())) {
                    return returnType.isArray() ? receiver : receiver.getComponentType();
                }
            }
        }
        if (!isUsingGenericsOrIsArrayUsingGenerics(returnType)) return returnType;
        GenericsType[] returnTypeGenerics = returnType.isArray() ? returnType.getComponentType().getGenericsTypes() : returnType.getGenericsTypes();
        List<GenericsType> placeholders = new LinkedList<GenericsType>();
        for (GenericsType returnTypeGeneric : returnTypeGenerics) {
            if (returnTypeGeneric.isPlaceholder() || returnTypeGeneric.isWildcard()) {
                placeholders.add(returnTypeGeneric);
            }
        }
        if (placeholders.isEmpty()) return returnType; // nothing to infer
        Map<String, GenericsType> resolvedPlaceholders = new HashMap<String, GenericsType>();
        GenericsUtils.extractPlaceholders(receiver, resolvedPlaceholders);
        GenericsUtils.extractPlaceholders(method.getReturnType(), resolvedPlaceholders);
        // then resolve receivers from method arguments
        Parameter[] parameters = method.getParameters();
        boolean isVargs = isVargs(parameters);
        ArgumentListExpression argList = InvocationWriter.makeArgumentList(arguments);
        List<Expression> expressions = argList.getExpressions();
        int paramLength = parameters.length;
        if (expressions.size() >= paramLength) {
            for (int i = 0; i < paramLength; i++) {
                boolean lastArg = i == paramLength - 1;
                ClassNode type = parameters[i].getType();
                if (!type.isUsingGenerics() && type.isArray()) type = type.getComponentType();
                if (type.isUsingGenerics()) {
                    ClassNode actualType = getType(expressions.get(i));
                    if (isVargs && lastArg && actualType.isArray()) {
                        actualType = actualType.getComponentType();
                    }
                    actualType = wrapTypeIfNecessary(actualType);
                    Map<String, GenericsType> typePlaceholders = GenericsUtils.extractPlaceholders(type.isArray() ? type.getComponentType() : type);
                    if (OBJECT_TYPE.equals(type)) {
                        // special case for handing Object<E> -> Object
                        for (String key : typePlaceholders.keySet()) {
                            resolvedPlaceholders.put(key, new GenericsType(actualType));
                        }
                    } else {
                        while (!actualType.equals(type)) {
                            Set<ClassNode> interfaces = actualType.getAllInterfaces();
                            boolean intf = false;
                            for (ClassNode anInterface : interfaces) {
                                if (anInterface.equals(type)) {
                                    intf = true;
                                    actualType = GenericsUtils.parameterizeInterfaceGenerics(actualType, anInterface);
                                }
                            }
                            if (!intf) actualType = actualType.getUnresolvedSuperClass();
                        }
                        Map<String, GenericsType> actualTypePlaceholders = GenericsUtils.extractPlaceholders(actualType);
                        for (Map.Entry<String, GenericsType> typeEntry : actualTypePlaceholders.entrySet()) {
                            String key = typeEntry.getKey();
                            GenericsType value = typeEntry.getValue();
                            GenericsType alias = typePlaceholders.get(key);
                            if (alias != null && alias.isPlaceholder()) {
                                resolvedPlaceholders.put(alias.getName(), value);
                            }
                        }
                    }

                }
            }
        }
        GenericsType[] copy = new GenericsType[returnTypeGenerics.length];
        for (int i = 0; i < copy.length; i++) {
            GenericsType returnTypeGeneric = returnTypeGenerics[i];
            if (returnTypeGeneric.isPlaceholder() || returnTypeGeneric.isWildcard()) {
                GenericsType resolved = resolvedPlaceholders.get(returnTypeGeneric.getName());
                if (resolved == null) resolved = returnTypeGeneric;
                copy[i] = resolved;
            } else {
                copy[i] = returnTypeGeneric;
            }
        }
        if (returnType.equals(OBJECT_TYPE)) {
            if (copy[0].getType().isGenericsPlaceHolder()) return OBJECT_TYPE;
            return copy[0].getType();
        }
        if (returnType.isArray()) {
            returnType = returnType.getComponentType().getPlainNodeReference();
            returnType.setGenericsTypes(copy);
            if (OBJECT_TYPE.equals(returnType)) {
                // replace Object<Component> with Component
                returnType = copy[0].getType();
            }
            returnType = returnType.makeArray();
        } else {
            returnType = returnType.getPlainNodeReference();
            returnType.setGenericsTypes(copy);
        }
        if (returnType.equals(Annotation_TYPE) && returnType.getGenericsTypes() != null && !returnType.getGenericsTypes()[0].isPlaceholder()) {
            return returnType.getGenericsTypes()[0].getType();
        }
        return returnType;
    }

    private void typeCheckMethodsWithGenerics(ClassNode receiver, ClassNode[] arguments, MethodNode candidateMethod, Expression location) {
        if (!isUsingGenericsOrIsArrayUsingGenerics(receiver)) return;
        boolean failure = false;
        GenericsType[] methodGenericTypes = null;
        ClassNode methodNodeReceiver = candidateMethod.getDeclaringClass();
        if (!implementsInterfaceOrIsSubclassOf(receiver, methodNodeReceiver) || !isUsingGenericsOrIsArrayUsingGenerics(methodNodeReceiver))
            return;
        // both candidate method and receiver have generic information so a check is possible
        Parameter[] parameters = candidateMethod.getParameters();
        int argNum = 0;
        for (Parameter parameter : parameters) {
            ClassNode type = parameter.getType();
            if (type.isUsingGenerics()) {
                methodGenericTypes =
                        GenericsUtils.alignGenericTypes(
                                receiver.redirect().getGenericsTypes(),
                                receiver.getGenericsTypes(),
                                type.getGenericsTypes());
                if (methodGenericTypes.length == 1) {
                    ClassNode nodeType = getWrapper(methodGenericTypes[0].getType());
                    GenericsType[] argumentGenericTypes = arguments[argNum].getGenericsTypes();
                    ClassNode actualType = argumentGenericTypes != null ? getWrapper(argumentGenericTypes[0].getType()) : nodeType;
                    if (!implementsInterfaceOrIsSubclassOf(actualType, nodeType)) {
                        failure = true;
                    }
                } else {
                    // not sure this is possible !
                }
            } else if (type.isArray() && type.getComponentType().isUsingGenerics()) {
                ClassNode componentType = type.getComponentType();
                methodGenericTypes =
                        GenericsUtils.alignGenericTypes(
                                receiver.redirect().getGenericsTypes(),
                                receiver.getGenericsTypes(),
                                componentType.getGenericsTypes());
                if (methodGenericTypes.length == 1) {
                    ClassNode nodeType = getWrapper(methodGenericTypes[0].getType());
                    ClassNode actualType = getWrapper(arguments[argNum].getComponentType());
                    if (!implementsInterfaceOrIsSubclassOf(actualType, nodeType)) {
                        failure = true;
                        // for proper error message
                        GenericsType baseGT = methodGenericTypes[0];
                        methodGenericTypes[0] = new GenericsType(baseGT.getType(), baseGT.getUpperBounds(), baseGT.getLowerBound());
                        methodGenericTypes[0].setType(methodGenericTypes[0].getType().makeArray());
                    }
                } else {
                    // not sure this is possible !
                }
            }
            argNum++;
        }
        if (failure) {
            ClassNode[] parameterTypes = new ClassNode[methodGenericTypes.length];
            for (int i = 0; i < methodGenericTypes.length; i++) {
                parameterTypes[i] = methodGenericTypes[i].getType();
            }
            addStaticTypeError("Cannot call " + receiver.getName() + "#" +
                    toMethodParametersString(candidateMethod.getName(), parameterTypes) +
                    " with arguments " + formatArgumentList(arguments), location);
        }
    }

    private static String formatArgumentList(ClassNode[] nodes) {
        if (nodes == null) return "[]";
        StringBuilder sb = new StringBuilder(24 * nodes.length);
        sb.append("[");
        for (ClassNode node : nodes) {
            sb.append(node.toString(false));
            sb.append(", ");
        }
        if (sb.length() > 1) {
            sb.setCharAt(sb.length() - 2, ']');
        }
        return sb.toString();
    }

    @Override
    protected void addError(final String msg, final ASTNode expr) {
        int line = expr.getLineNumber();
        int col = expr.getColumnNumber();
        Long err = ((long) expr.getLineNumber()) << 16 + expr.getColumnNumber();
        if (!reportedErrors.contains(err)) {
            errorCollector.addErrorAndContinue(
                    new SyntaxErrorMessage(new SyntaxException(msg + '\n', line, col), source)
            );
            reportedErrors.add(err);
        }
    }

    protected void addStaticTypeError(final String msg, final ASTNode expr) {
        if (expr.getColumnNumber() > 0 && expr.getLineNumber() > 0) {
            addError(StaticTypesTransformation.STATIC_ERROR_PREFIX + msg, expr);
        } else {
            // ignore errors which are related to unknown source locations
            // because they are likely related to generated code
        }
    }

    public void setMethodsToBeVisited(final Set<MethodNode> methodsToBeVisited) {
        this.methodsToBeVisited = methodsToBeVisited;
    }

    public void performSecondPass() {
        for (Expression expression : secondPassExpressions) {
            if (expression instanceof MethodCallExpression) {
                MethodCallExpression call = (MethodCallExpression) expression;
                Expression objectExpression = call.getObjectExpression();
                if (objectExpression instanceof VariableExpression) {
                    // this should always be the case, but adding a test is safer
                    Variable target = findTargetVariable((VariableExpression) objectExpression);
                    if (target instanceof VariableExpression) {
                        VariableExpression var = (VariableExpression) target;
                        List<ClassNode> classNodes = closureSharedVariablesAssignmentTypes.get(var);
                        if (classNodes != null && classNodes.size() > 1) {
                            ClassNode lub = lowestUpperBound(classNodes);
                            MethodNode methodNode = (MethodNode) call.getNodeMetaData(StaticTypesMarker.DIRECT_METHOD_CALL_TARGET);
                            // we must check that such a method exists on the LUB
                            Parameter[] parameters = methodNode.getParameters();
                            ClassNode[] params = new ClassNode[parameters.length];
                            for (int i = 0; i < params.length; i++) {
                                params[i] = parameters[i].getType();
                            }
                            List<MethodNode> method = findMethod(lub, methodNode.getName(), params);
                            if (method.size() != 1) {
                                addStaticTypeError("A closure shared variable [" + target.getName() + "] has been assigned with various types and the method" +
                                        " [" + toMethodParametersString(methodNode.getName(), params) + "]" +
                                        " does not exist in the lowest upper bound of those types: [" +
                                        lub.toString(false) + "]. In general, this is a bad practice (variable reuse) because the compiler cannot" +
                                        " determine safely what is the type of the variable at the moment of the call in a multithreaded context.", call);
                            }
                        }
                    }
                }
            }
        }
    }

    /**
     * Returns a wrapped type if, and only if, the provided class node is a primitive type.
     * This method differs from {@link ClassHelper#getWrapper(org.codehaus.groovy.ast.ClassNode)} as it will
     * return the same instance if the provided type is not a generic type.
     *
     * @param type
     * @return
     */
    private static ClassNode wrapTypeIfNecessary(ClassNode type) {
        if (isPrimitiveType(type)) return getWrapper(type);
        return type;
    }

    private static boolean isClassInnerClassOrEqualTo(ClassNode toBeChecked, ClassNode start) {
        if (start == toBeChecked) return true;
        if (start instanceof InnerClassNode) {
            return isClassInnerClassOrEqualTo(toBeChecked, start.getOuterClass());
        }
        return false;
    }

    /**
     * A visitor used as a callback to {@link StaticTypeCheckingVisitor#existsProperty(org.codehaus.groovy.ast.expr.PropertyExpression, boolean, org.codehaus.groovy.ast.ClassCodeVisitorSupport)}
     * which will return set the type of the found property in the provided reference.
     */
    private static class PropertyLookupVisitor extends ClassCodeVisitorSupport {
        private final AtomicReference<ClassNode> result;

        public PropertyLookupVisitor(final AtomicReference<ClassNode> result) {
            this.result = result;
        }

        @Override
        protected SourceUnit getSourceUnit() {
            return null;
        }

        @Override
        public void visitMethod(final MethodNode node) {
            result.set(node.getReturnType());
        }

        @Override
        public void visitProperty(final PropertyNode node) {
            result.set(node.getType());
        }

        @Override
        public void visitField(final FieldNode field) {
            result.set(field.getType());
        }
    }

    private class VariableExpressionTypeMemoizer extends ClassCodeVisitorSupport {
        private final Map<VariableExpression, ClassNode> varOrigType;

        public VariableExpressionTypeMemoizer(final Map<VariableExpression, ClassNode> varOrigType) {
            this.varOrigType = varOrigType;
        }

        @Override
        protected SourceUnit getSourceUnit() {
            return source;
        }

        @Override
        public void visitVariableExpression(final VariableExpression expression) {
            super.visitVariableExpression(expression);
            Variable var = findTargetVariable(expression);
            if (var instanceof VariableExpression) {
                VariableExpression ve = (VariableExpression) var;
                varOrigType.put(ve, (ClassNode) ve.getNodeMetaData(StaticTypesMarker.INFERRED_TYPE));
            }
        }
    }

    // ------------------- codecs for method return type signatures ------------------------------

    protected static interface SignatureCodec {
        String encode(ClassNode node);
        ClassNode decode(String signature);
    }

    private static class SignatureCodecVersion1 implements SignatureCodec {

        private void doEncode(final ClassNode node, DataOutputStream dos) throws IOException {
            dos.writeUTF(node.getClass().getSimpleName());
            if (node instanceof UnionTypeClassNode) {
                UnionTypeClassNode union = (UnionTypeClassNode) node;
                ClassNode[] delegates = union.getDelegates();
                dos.writeInt(delegates.length);
                for (ClassNode delegate : delegates) {
                    doEncode(delegate, dos);
                }
                return;
            } else if (node instanceof LowestUpperBoundClassNode) {
                LowestUpperBoundClassNode lub = (LowestUpperBoundClassNode) node;
                dos.writeUTF(lub.getLubName());
                doEncode(lub.getUnresolvedSuperClass(), dos);
                ClassNode[] interfaces = lub.getInterfaces();
                if (interfaces==null) {
                    dos.writeInt(-1);
                } else {
                    dos.writeInt(interfaces.length);
                    for (ClassNode anInterface : interfaces) {
                        doEncode(anInterface, dos);
                    }
                }
                return;
            }
            if (node.isArray()) {
                dos.writeBoolean(true);
                doEncode(node.getComponentType(), dos);
            } else {
                dos.writeBoolean(false);
                dos.writeUTF(BytecodeHelper.getTypeDescription(node));
                dos.writeBoolean(node.isUsingGenerics());
                GenericsType[] genericsTypes = node.getGenericsTypes();
                if (genericsTypes == null) {
                    dos.writeInt(-1);
                } else {
                    dos.writeInt(genericsTypes.length);
                    for (GenericsType type : genericsTypes) {
                        dos.writeBoolean(type.isPlaceholder());
                        dos.writeBoolean(type.isWildcard());
                        doEncode(type.getType(), dos);
                        ClassNode lb = type.getLowerBound();
                        if (lb == null) {
                            dos.writeBoolean(false);
                        } else {
                            dos.writeBoolean(true);
                            doEncode(lb, dos);
                        }
                        ClassNode[] upperBounds = type.getUpperBounds();
                        if (upperBounds == null) {
                            dos.writeInt(-1);
                        } else {
                            dos.writeInt(upperBounds.length);
                            for (ClassNode bound : upperBounds) {
                                doEncode(bound, dos);
                            }
                        }
                    }
                }
            }
        }
        
        public String encode(final ClassNode node) {
            ByteArrayOutputStream baos = new ByteArrayOutputStream(128);
            DataOutputStream dos = new DataOutputStream(baos);
            StringWriter wrt = new StringWriter();
            String encoded = null;
            try {
                doEncode(node, dos);
                EncodingGroovyMethods.encodeBase64(baos.toByteArray()).writeTo(wrt);
                encoded = wrt.toString();
            } catch (IOException e) {
                throw new GroovyRuntimeException("Unable to serialize type information",e);
            }
            return encoded;
        }

        private ClassNode doDecode(final DataInputStream dis) throws IOException {
            String classNodeType = dis.readUTF();
            if (UnionTypeClassNode.class.getSimpleName().equals(classNodeType)) {
                int len = dis.readInt();
                ClassNode[] delegates = new ClassNode[len];
                for (int i=0; i<len;i++) {
                    delegates[i] = doDecode(dis);
                }
                return new UnionTypeClassNode(delegates);
            } else if (WideningCategories.LowestUpperBoundClassNode.class.getSimpleName().equals(classNodeType)) {
                String name = dis.readUTF();
                ClassNode upper = doDecode(dis);
                int len = dis.readInt();
                ClassNode[] interfaces = null;
                if (len>=0) {
                    interfaces = new ClassNode[len];
                    for (int i=0;i<len;i++) {
                        interfaces[i] = doDecode(dis);
                    }
                }
                return new LowestUpperBoundClassNode(name, upper, interfaces);
            }
            boolean makeArray = dis.readBoolean();
            if (makeArray) {
                return doDecode(dis).makeArray();
            }
            String typedesc = dis.readUTF();
            char typeCode = typedesc.charAt(0);
            ClassNode result = OBJECT_TYPE;
            if (typeCode=='L') {
                // object type
                String className = typedesc.replace('/', '.').substring(1, typedesc.length() - 1);
                try {
                    result = ClassHelper.make(Class.forName(className)).getPlainNodeReference();
                } catch (ClassNotFoundException e) {
                    result = ClassHelper.make(className);
                }
                result.setUsingGenerics(dis.readBoolean());
                int len = dis.readInt();
                if (len>=0) {
                    GenericsType[] gts = new GenericsType[len];
                    for (int i=0; i<len;i++) {
                        boolean placeholder = dis.readBoolean();
                        boolean wildcard = dis.readBoolean();
                        ClassNode type = doDecode(dis);
                        boolean low = dis.readBoolean();
                        ClassNode lb = null;
                        if (low) {
                            lb = doDecode(dis);
                        }
                        int upc = dis.readInt();
                        ClassNode[] ups = null;
                        if (upc>=0) {
                            ups = new ClassNode[upc];
                            for (int j=0; j<upc;j++) {
                                ups[j] = doDecode(dis);
                            }
                        }
                        GenericsType gt = new GenericsType(
                                type, ups, lb
                        );
                        gt.setPlaceholder(placeholder);
                        gt.setWildcard(wildcard);
                        gts[i] = gt;
                    }
                    result.setGenericsTypes(gts);
                }
            } else {
                // primitive type
                switch (typeCode) {
                    case 'I': result=int_TYPE; break;
                    case 'Z': result=boolean_TYPE; break;
                    case 'B': result=byte_TYPE; break;
                    case 'C': result=char_TYPE; break;
                    case 'S': result=short_TYPE; break;
                    case 'D': result=double_TYPE; break;
                    case 'F': result=float_TYPE; break;
                    case 'J': result=long_TYPE; break;
                    case 'V': result=VOID_TYPE; break;
                }
            }
            return result;
        }
        
        public ClassNode decode(final String signature) {
            DataInputStream dis = new DataInputStream(
                    new ByteArrayInputStream(EncodingGroovyMethods.decodeBase64(signature)));
            try {
                return doDecode(dis);
            } catch (IOException e) {
                throw new GroovyRuntimeException("Unable to read type information",e);
            }
        }
    }

    protected static class SignatureCodecFactory {
        static SignatureCodec getCodec(int version) {
            switch (version) {
                case 1: return new SignatureCodecVersion1();
                default: return null;
            }
        }
    }
}<|MERGE_RESOLUTION|>--- conflicted
+++ resolved
@@ -1249,21 +1249,6 @@
                     chosenReceiver = currentReceiver;
                     break;
                 }
-<<<<<<< HEAD
-            }
-            if (mn.isEmpty()) {
-                addStaticTypeError("Cannot find matching method " + receiver.getName() + "#" + toMethodParametersString(name, args), call);
-            } else {
-                if (mn.size() == 1) {
-                    MethodNode directMethodCallCandidate = mn.get(0);
-                    // visit the method to obtain inferred return type
-                    ClassNode currentClassNode = classNode;
-                    classNode = directMethodCallCandidate.getDeclaringClass();
-                    for (ClassNode node : source.getAST().getClasses()) {
-                        if (isClassInnerClassOrEqualTo(classNode, node)) {
-                            silentlyVisitMethodNode(directMethodCallCandidate);
-                            break;
-=======
                 if (mn.isEmpty()) {
                     addStaticTypeError("Cannot find matching method " + receiver.getName() + "#" + toMethodParametersString(name, args), call);
                 } else {
@@ -1283,7 +1268,6 @@
                         ClassNode returnType = getType(directMethodCallCandidate);
                         if (returnType.isUsingGenerics() && !returnType.isEnum()) {
                             returnType = inferReturnTypeGenerics(chosenReceiver, directMethodCallCandidate, callArguments);
->>>>>>> b41fd425
                         }
                     }
                     classNode = currentClassNode;
