/*
 * Copyright 2003-2012 the original author or authors.
 *
 * Licensed under the Apache License, Version 2.0 (the "License");
 * you may not use this file except in compliance with the License.
 * You may obtain a copy of the License at
 *
 *     http://www.apache.org/licenses/LICENSE-2.0
 *
 * Unless required by applicable law or agreed to in writing, software
 * distributed under the License is distributed on an "AS IS" BASIS,
 * WITHOUT WARRANTIES OR CONDITIONS OF ANY KIND, either express or implied.
 * See the License for the specific language governing permissions and
 * limitations under the License.
 */
package org.codehaus.groovy.transform.stc;

import groovy.lang.GroovyRuntimeException;
import groovy.lang.IntRange;
import groovy.lang.ObjectRange;
import groovy.transform.TypeChecked;
import groovy.transform.TypeCheckingMode;
import org.codehaus.groovy.ast.*;
import org.codehaus.groovy.ast.expr.*;
import org.codehaus.groovy.ast.stmt.*;
import org.codehaus.groovy.ast.tools.GenericsUtils;
import org.codehaus.groovy.ast.tools.WideningCategories;
import org.codehaus.groovy.classgen.ReturnAdder;
import org.codehaus.groovy.classgen.asm.BytecodeHelper;
import org.codehaus.groovy.classgen.asm.InvocationWriter;
import org.codehaus.groovy.control.CompilerConfiguration;
import org.codehaus.groovy.control.ErrorCollector;
import org.codehaus.groovy.control.SourceUnit;
import org.codehaus.groovy.control.messages.SyntaxErrorMessage;
import org.codehaus.groovy.runtime.EncodingGroovyMethods;
import org.codehaus.groovy.runtime.MetaClassHelper;
import org.codehaus.groovy.syntax.SyntaxException;
import org.codehaus.groovy.transform.StaticTypesTransformation;
import org.codehaus.groovy.util.ListHashMap;
import org.objectweb.asm.Opcodes;

import java.io.*;
import java.util.*;
import java.util.concurrent.atomic.AtomicReference;

import static org.codehaus.groovy.ast.ClassHelper.*;
import static org.codehaus.groovy.ast.tools.WideningCategories.*;
import static org.codehaus.groovy.syntax.Types.*;
import static org.codehaus.groovy.transform.stc.StaticTypeCheckingSupport.*;

/**
 * The main class code visitor responsible for static type checking. It will perform various inspections like checking
 * assignment types, type inference, ... Eventually, class nodes may be annotated with inferred type information.
 *
 * @author Cedric Champeau
 * @author Jochen Theodorou
 */
public class StaticTypeCheckingVisitor extends ClassCodeVisitorSupport {
    private static final ClassNode ITERABLE_TYPE = ClassHelper.make(Iterable.class);
    private final static List<MethodNode> EMPTY_METHODNODE_LIST = Collections.emptyList();
    private static final ClassNode TYPECHECKED_CLASSNODE = ClassHelper.make(TypeChecked.class);
    private static final ClassNode[] TYPECHECKING_ANNOTATIONS = new ClassNode[]{TYPECHECKED_CLASSNODE};
    private static final ClassNode TYPECHECKING_INFO_NODE = ClassHelper.make(TypeChecked.TypeCheckingInfo.class);
    private static final int CURRENT_SIGNATURE_PROTOCOL_VERSION = 1;
    private static final Expression CURRENT_SIGNATURE_PROTOCOL = new ConstantExpression(CURRENT_SIGNATURE_PROTOCOL_VERSION, true);

    public static final MethodNode CLOSURE_CALL_NO_ARG;
    public static final MethodNode CLOSURE_CALL_ONE_ARG;
    public static final MethodNode CLOSURE_CALL_VARGS;

    static {
        // Cache closure call methods
        CLOSURE_CALL_NO_ARG = CLOSURE_TYPE.getDeclaredMethod("call", Parameter.EMPTY_ARRAY);
        CLOSURE_CALL_ONE_ARG = CLOSURE_TYPE.getDeclaredMethod("call", new Parameter[]{
                new Parameter(OBJECT_TYPE, "arg")
        });
        CLOSURE_CALL_VARGS = CLOSURE_TYPE.getDeclaredMethod("call", new Parameter[]{
                new Parameter(OBJECT_TYPE.makeArray(), "args")
        });
    }

    private SourceUnit source;
    private ClassNode classNode;
    private MethodNode methodNode;
    private Set<MethodNode> methodsToBeVisited = Collections.emptySet();
    private ErrorCollector errorCollector;

    // used for closure return type inference
    private ClosureExpression closureExpression;
    private List<ClassNode> closureReturnTypes;

    // whenever a "with" method call is detected, this list is updated
    // with the receiver type of the with method
    private LinkedList<ClassNode> withReceiverList = new LinkedList<ClassNode>();
    /**
     * The type of the last encountered "it" implicit parameter
     */
    private ClassNode lastImplicitItType;

    /**
     * This field is used to track assignments in if/else branches, for loops and while loops. For example, in the following code:
     * if (cond) { x = 1 } else { x = '123' }
     * the inferred type of x after the if/else statement should be the LUB of (int, String)
     */
    private Map<VariableExpression, List<ClassNode>> ifElseForWhileAssignmentTracker = null;

    /**
     * Stores information which is only valid in the "if" branch of an if-then-else statement. This is used when the if
     * condition expression makes use of an instanceof check
     */
    private Stack<Map<Object, List<ClassNode>>> temporaryIfBranchTypeInformation;

    private Set<MethodNode> alreadyVisitedMethods = new HashSet<MethodNode>();

    /**
     * Some expressions need to be visited twice, because type information may be insufficient at some
     * point. For example, for closure shared variables, we need a first pass to collect every type which
     * is assigned to a closure shared variable, then a second pass to ensure that every method call on
     * such a variable is made on a LUB.
     */
    private final LinkedHashSet<Expression> secondPassExpressions = new LinkedHashSet<Expression>();

    /**
     * A map used to store every type used in closure shared variable assignments. In a second pass, we will
     * compute the LUB of each type and check that method calls on those variables are valid.
     */
    private final Map<VariableExpression, List<ClassNode>> closureSharedVariablesAssignmentTypes = new HashMap<VariableExpression, List<ClassNode>>();

    /**
     * The plugin factory used to extend the type checker capabilities.
     */
    private final TypeCheckerPluginFactory pluginFactory;

    private Map<Parameter, ClassNode> forLoopVariableTypes = new HashMap<Parameter, ClassNode>();

    // this map is used to ensure that two errors are not reported on the same line/column
    private final Set<Long> reportedErrors = new TreeSet<Long>();

    private final ReturnAdder returnAdder = new ReturnAdder(new ReturnAdder.ReturnStatementListener() {
        public void returnStatementAdded(final ReturnStatement returnStatement) {
            if (returnStatement.getExpression().equals(ConstantExpression.NULL)) return;
            ClassNode returnType = checkReturnType(returnStatement);
            if (methodNode != null) {
                ClassNode mrt = methodNode.getReturnType();
                if (!returnType.implementsInterface(mrt) && !returnType.isDerivedFrom(mrt)) {
                    // there's an implicit type conversion, like Object -> String
                    // so we'll use the method return type instead
                    returnType = mrt;
                }
                ClassNode previousType = (ClassNode) methodNode.getNodeMetaData(StaticTypesMarker.INFERRED_RETURN_TYPE);
                ClassNode inferred = previousType == null ? returnType : lowestUpperBound(returnType, previousType);
                methodNode.putNodeMetaData(StaticTypesMarker.INFERRED_RETURN_TYPE, inferred);
            }
        }
    });

    private final ReturnAdder closureReturnAdder = new ReturnAdder(new ReturnAdder.ReturnStatementListener() {
        public void returnStatementAdded(final ReturnStatement returnStatement) {
            if (returnStatement.getExpression().equals(ConstantExpression.NULL)) return;
            MethodNode currentNode = methodNode;
            methodNode = null;
            try {
                checkReturnType(returnStatement);
                if (closureExpression != null) {
                    addClosureReturnType(getType(returnStatement.getExpression()));
                }
            } finally {
                methodNode = currentNode;
            }
        }
    });

    public StaticTypeCheckingVisitor(SourceUnit source, ClassNode cn, TypeCheckerPluginFactory pluginFactory) {
        this.source = source;
        this.classNode = cn;
        this.temporaryIfBranchTypeInformation = new Stack<Map<Object, List<ClassNode>>>();
        this.pluginFactory = pluginFactory;
        this.errorCollector = source.getErrorCollector();
        pushTemporaryTypeInfo();
    }

    //        @Override
    protected SourceUnit getSourceUnit() {
        return source;
    }

    /**
     * Sets an alternative error collector. This can be useful when you want to run static
     * type checking "silently", for example, without failing if errors are found.
     *
     * @param errorCollector an error collector
     */
    public void setErrorCollector(final ErrorCollector errorCollector) {
        this.errorCollector = errorCollector;
    }

    @Override
    public void visitClass(final ClassNode node) {
        if (shouldSkipClassNode(node)) return;
        ClassNode oldCN = classNode;
        classNode = node;
        Set<MethodNode> oldVisitedMethod = alreadyVisitedMethods;
        alreadyVisitedMethods = new LinkedHashSet<MethodNode>();
        super.visitClass(node);
        Iterator<InnerClassNode> innerClasses = classNode.getInnerClasses();
        while (innerClasses.hasNext()) {
            InnerClassNode innerClassNode = innerClasses.next();
            visitClass(innerClassNode);
        }
        alreadyVisitedMethods = oldVisitedMethod;
        classNode = oldCN;
        node.putNodeMetaData(StaticTypesMarker.INFERRED_TYPE, node);
    }

    protected boolean shouldSkipClassNode(final ClassNode node) {
        Object type = node.getNodeMetaData(StaticTypesMarker.INFERRED_TYPE);
        if (type != null) {
            // transformation has already been run on this class node
            // prevent it from running twice
            return true;
        }
        if (isSkipMode(node)) return true;
        return false;
    }

    /**
     * Returns the list of type checking annotations class nodes. Subclasses may override this method
     * in order to provide additional classes which must be looked up when checking if a method or
     * a class node should be skipped.
     * <p/>
     * The default implementation returns {@link TypeChecked}.
     *
     * @return array of class nodes
     */
    protected ClassNode[] getTypeCheckingAnnotations() {
        return TYPECHECKING_ANNOTATIONS;
    }

    public boolean isSkipMode(final AnnotatedNode node) {
        if (node == null) return false;
        for (ClassNode tca : getTypeCheckingAnnotations()) {
            List<AnnotationNode> annotations = node.getAnnotations(tca);
            if (annotations != null) {
                for (AnnotationNode annotation : annotations) {
                    Expression value = annotation.getMember("value");
                    if (value != null) {
                        if (value instanceof ConstantExpression) {
                            ConstantExpression ce = (ConstantExpression) value;
                            if (TypeCheckingMode.SKIP.toString().equals(ce.getValue().toString())) return true;
                        } else if (value instanceof PropertyExpression) {
                            PropertyExpression pe = (PropertyExpression) value;
                            if (TypeCheckingMode.SKIP.toString().equals(pe.getPropertyAsString())) return true;
                        }
                    }
                }
            }
        }
        if (node instanceof MethodNode) {
            return isSkipMode(node.getDeclaringClass());
        }
        return false;
    }

    @Override
    public void visitClassExpression(final ClassExpression expression) {
        super.visitClassExpression(expression);
        ClassNode cn = (ClassNode) expression.getNodeMetaData(StaticTypesMarker.INFERRED_TYPE);
        if (cn == null) {
            storeType(expression, getType(expression));
        }
    }

    @Override
    public void visitVariableExpression(VariableExpression vexp) {
        super.visitVariableExpression(vexp);
        if (vexp != VariableExpression.THIS_EXPRESSION &&
                vexp != VariableExpression.SUPER_EXPRESSION) {
            if (vexp.getName().equals("this")) storeType(vexp, classNode);
            if (vexp.getName().equals("super")) storeType(vexp, classNode.getSuperClass());
        }
        if (vexp.getAccessedVariable() instanceof DynamicVariable) {
            // a dynamic variable is either an undeclared variable
            // or a member of a class used in a 'with'
            DynamicVariable dyn = (DynamicVariable) vexp.getAccessedVariable();
            // first, we must check the 'with' context
            String dynName = dyn.getName();

            List<ClassNode> checkList = new LinkedList<ClassNode>(withReceiverList);
            // force checking on classNode for ast injected properties
            checkList.add(classNode);

            for (ClassNode node : checkList) {
                if (node.getProperty(dynName) != null) {
                    storeType(vexp, node.getProperty(dynName).getType());
                    return;
                }
                if (node.getField(dynName) != null) {
                    storeType(vexp, node.getField(dynName).getType());
                    return;
                }
            }

            // lookup with plugin
            if (pluginFactory != null) {
                TypeCheckerPlugin plugin = pluginFactory.getTypeCheckerPlugin(classNode);
                if (plugin != null) {
                    ClassNode type = plugin.resolveDynamicVariableType(dyn);
                    if (type != null) {
                        storeType(vexp, type);
                        return;
                    }
                }
            }

            addStaticTypeError("The variable [" + vexp.getName() + "] is undeclared.", vexp);
        }
    }

    @Override
    public void visitPropertyExpression(final PropertyExpression pexp) {
        super.visitPropertyExpression(pexp);
        if (!existsProperty(pexp, true)) {
            Expression objectExpression = pexp.getObjectExpression();
            addStaticTypeError("No such property: " + pexp.getPropertyAsString() +
                    " for class: " + findCurrentInstanceOfClass(objectExpression, getType(objectExpression)).toString(false), pexp);
        }
    }

    @Override
    public void visitAttributeExpression(final AttributeExpression expression) {
        super.visitAttributeExpression(expression);
        if (!existsProperty(expression, true)) {
            Expression objectExpression = expression.getObjectExpression();
            addStaticTypeError("No such property: " + expression.getPropertyAsString() +
                    " for class: " + findCurrentInstanceOfClass(objectExpression, objectExpression.getType()), expression);
        }
    }

    @Override
    public void visitRangeExpression(final RangeExpression expression) {
        super.visitRangeExpression(expression);
        ClassNode fromType = getWrapper(getType(expression.getFrom()));
        ClassNode toType = getWrapper(getType(expression.getTo()));
        if (Integer_TYPE.equals(fromType) && Integer_TYPE.equals(toType)) {
            storeType(expression, ClassHelper.make(IntRange.class));
        } else {
            storeType(expression, ClassHelper.make(ObjectRange.class));
        }
    }

    @Override
    public void visitBinaryExpression(BinaryExpression expression) {
        super.visitBinaryExpression(expression);
        final Expression leftExpression = expression.getLeftExpression();
        ClassNode lType = getType(leftExpression);
        final Expression rightExpression = expression.getRightExpression();
        ClassNode rType = getType(rightExpression);
        if (rightExpression instanceof ConstantExpression && ((ConstantExpression) rightExpression).getValue() == null) {
            if (!isPrimitiveType(lType))
                rType = UNKNOWN_PARAMETER_TYPE; // primitive types should be ignored as they will result in another failure
        }
        int op = expression.getOperation().getType();
        ClassNode resultType = getResultType(lType, op, rType, expression);
        if (resultType == null) {
            resultType = lType;
        }
        boolean isEmptyDeclaration = expression instanceof DeclarationExpression && rightExpression instanceof EmptyExpression;
        if (!isEmptyDeclaration) storeType(expression, resultType);
        if (!isEmptyDeclaration && isAssignment(op)) {
            if (rightExpression instanceof ConstructorCallExpression) {
                inferDiamondType((ConstructorCallExpression) rightExpression, lType);
            }

            ClassNode originType = getOriginalDeclarationType(leftExpression);
            typeCheckAssignment(expression, leftExpression, originType, rightExpression, resultType);
            // if assignment succeeds but result type is not a subtype of original type, then we are in a special cast handling
            // and we must update the result type
            if (!implementsInterfaceOrIsSubclassOf(getWrapper(resultType), getWrapper(originType))) {
                resultType = originType;
            } else if (lType.isUsingGenerics() && !lType.isEnum() && hasRHSIncompleteGenericTypeInfo(resultType)) {
                // for example, LHS is List<ConcreteClass> and RHS is List<T> where T is a placeholder
                resultType = lType;
            }

            // if we are in an if/else branch, keep track of assignment
            if (ifElseForWhileAssignmentTracker != null && leftExpression instanceof VariableExpression) {
                Variable accessedVariable = ((VariableExpression) leftExpression).getAccessedVariable();
                if (accessedVariable instanceof VariableExpression) {
                    VariableExpression var = (VariableExpression) accessedVariable;
                    List<ClassNode> types = ifElseForWhileAssignmentTracker.get(var);
                    if (types == null) {
                        types = new LinkedList<ClassNode>();
                        ClassNode type = (ClassNode) var.getNodeMetaData(StaticTypesMarker.INFERRED_TYPE);
                        if (type != null) types.add(type);
                        ifElseForWhileAssignmentTracker.put(var, types);
                    }
                    types.add(resultType);
                }
            }
            storeType(leftExpression, resultType);

            // if right expression is a ClosureExpression, store parameter type information
            if (leftExpression instanceof VariableExpression && rightExpression instanceof ClosureExpression) {
                Parameter[] parameters = ((ClosureExpression) rightExpression).getParameters();
                leftExpression.putNodeMetaData(StaticTypesMarker.CLOSURE_ARGUMENTS, parameters);
            }


        } else if (op == KEYWORD_INSTANCEOF) {
            pushInstanceOfTypeInfo(leftExpression, rightExpression);
        }
    }

    private ClassNode getOriginalDeclarationType(Expression lhs) {
        if (lhs instanceof VariableExpression) {
            Variable var = findTargetVariable((VariableExpression) lhs);
            if (var instanceof DynamicVariable) return getType(lhs);
            return var.getOriginType();
        }
        if (lhs instanceof FieldExpression) {
            return ((FieldExpression) lhs).getField().getOriginType();
        }
        return getType(lhs);
    }

    private void inferDiamondType(final ConstructorCallExpression cce, final ClassNode lType) {
        // check if constructor call expression makes use of the diamond operator
        ClassNode node = cce.getType();
        if (node.isUsingGenerics() && node.getGenericsTypes().length == 0) {
            ArgumentListExpression argumentListExpression = InvocationWriter.makeArgumentList(cce.getArguments());
            if (argumentListExpression.getExpressions().isEmpty()) {
                GenericsType[] genericsTypes = lType.getGenericsTypes();
                GenericsType[] copy = new GenericsType[genericsTypes.length];
                for (int i = 0; i < genericsTypes.length; i++) {
                    GenericsType genericsType = genericsTypes[i];
                    copy[i] = new GenericsType(
                            wrapTypeIfNecessary(genericsType.getType()),
                            genericsType.getUpperBounds(),
                            genericsType.getLowerBound()
                    );
                }
                node.setGenericsTypes(copy);
            } else {
                ClassNode type = getType(argumentListExpression.getExpression(0));
                if (type.isUsingGenerics()) {
                    GenericsType[] genericsTypes = type.getGenericsTypes();
                    GenericsType[] copy = new GenericsType[genericsTypes.length];
                    for (int i = 0; i < genericsTypes.length; i++) {
                        GenericsType genericsType = genericsTypes[i];
                        copy[i] = new GenericsType(
                                wrapTypeIfNecessary(genericsType.getType()),
                                genericsType.getUpperBounds(),
                                genericsType.getLowerBound()
                        );
                    }
                    node.setGenericsTypes(copy);
                }
            }
        }
    }

    /**
     * Stores information about types when [objectOfInstanceof instanceof typeExpression] is visited
     *
     * @param objectOfInstanceOf the expression which must be checked against instanceof
     * @param typeExpression     the expression which represents the target type
     */
    private void pushInstanceOfTypeInfo(final Expression objectOfInstanceOf, final Expression typeExpression) {
        final Map<Object, List<ClassNode>> tempo = temporaryIfBranchTypeInformation.peek();
        Object key = extractTemporaryTypeInfoKey(objectOfInstanceOf);
        List<ClassNode> potentialTypes = tempo.get(key);
        if (potentialTypes == null) {
            potentialTypes = new LinkedList<ClassNode>();
            tempo.put(key, potentialTypes);
        }
        potentialTypes.add(typeExpression.getType());
    }

    private void typeCheckAssignment(
            final BinaryExpression assignmentExpression,
            final Expression leftExpression,
            final ClassNode leftExpressionType,
            final Expression rightExpression,
            final ClassNode inferredRightExpressionType) {
        ClassNode leftRedirect;
        if (isArrayAccessExpression(leftExpression) || leftExpression instanceof PropertyExpression
                || (leftExpression instanceof VariableExpression
                && ((VariableExpression) leftExpression).getAccessedVariable() instanceof DynamicVariable)) {
            // in case the left expression is in the form of an array access, we should use
            // the inferred type instead of the left expression type.
            // In case we have a variable expression which accessed variable is a dynamic variable, we are
            // in the "with" case where the type must be taken from the inferred type
            leftRedirect = leftExpressionType;
        } else {
            if (leftExpression instanceof VariableExpression && isPrimitiveType(((VariableExpression) leftExpression).getOriginType())) {
                leftRedirect = leftExpressionType;
            } else {
                leftRedirect = leftExpression.getType().redirect();
            }
        }
        if (leftExpression instanceof TupleExpression) {
            // multiple assignment
            if (!(rightExpression instanceof ListExpression)) {
                addStaticTypeError("Multiple assignments without list expressions on the right hand side are unsupported in static type checking mode", rightExpression);
                return;
            }
            TupleExpression tuple = (TupleExpression) leftExpression;
            ListExpression list = (ListExpression) rightExpression;
            List<Expression> listExpressions = list.getExpressions();
            List<Expression> tupleExpressions = tuple.getExpressions();
            if (listExpressions.size() < tupleExpressions.size()) {
                addStaticTypeError("Incorrect number of values. Expected:" + tupleExpressions.size() + " Was:" + listExpressions.size(), list);
                return;
            }
            for (int i = 0, tupleExpressionsSize = tupleExpressions.size(); i < tupleExpressionsSize; i++) {
                Expression tupleExpression = tupleExpressions.get(i);
                Expression listExpression = listExpressions.get(i);
                ClassNode elemType = getType(listExpression);
                ClassNode tupleType = getType(tupleExpression);
                if (!isAssignableTo(elemType, tupleType)) {
                    addStaticTypeError("Cannot assign value of type " + elemType.getName() + " to variable of type " + tupleType.getName(), rightExpression);
                    break; // avoids too many errors
                }
            }
            return;
        }
        boolean compatible = checkCompatibleAssignmentTypes(leftRedirect, inferredRightExpressionType, rightExpression);
        // if leftRedirect is of READONLY_PROPERTY_RETURN type, then it means we are on a missing property
        if (leftExpression.getNodeMetaData(StaticTypesMarker.READONLY_PROPERTY) != null && (leftExpression instanceof PropertyExpression)) {
            addStaticTypeError("Cannot set read-only property: " + ((PropertyExpression) leftExpression).getPropertyAsString(), leftExpression);
        }
        if (!compatible) {
            addStaticTypeError("Cannot assign value of type " + inferredRightExpressionType.getName() + " to variable of type " + leftExpressionType.getName(), assignmentExpression);
        } else {
            // if closure expression on RHS, then copy the inferred closure return type
            if (rightExpression instanceof ClosureExpression) {
                Object type = rightExpression.getNodeMetaData(StaticTypesMarker.INFERRED_RETURN_TYPE);
                if (type != null) {
                    leftExpression.putNodeMetaData(StaticTypesMarker.INFERRED_RETURN_TYPE, type);
                }
            }

            boolean possibleLooseOfPrecision = false;
            if (isNumberType(leftRedirect) && isNumberType(inferredRightExpressionType)) {
                possibleLooseOfPrecision = checkPossibleLooseOfPrecision(leftRedirect, inferredRightExpressionType, rightExpression);
                if (possibleLooseOfPrecision) {
                    addStaticTypeError("Possible loose of precision from " + inferredRightExpressionType + " to " + leftRedirect, rightExpression);
                }
            }
            // if left type is array, we should check the right component types
            if (!possibleLooseOfPrecision && leftExpressionType.isArray()) {
                ClassNode leftComponentType = leftExpressionType.getComponentType();
                ClassNode rightRedirect = rightExpression.getType().redirect();
                if (rightRedirect.isArray()) {
                    ClassNode rightComponentType = rightRedirect.getComponentType();
                    if (!checkCompatibleAssignmentTypes(leftComponentType, rightComponentType)) {
                        addStaticTypeError("Cannot assign value of type " + rightComponentType + " into array of type " + leftExpressionType, assignmentExpression);
                    }
                } else if (rightExpression instanceof ListExpression) {
                    for (Expression element : ((ListExpression) rightExpression).getExpressions()) {
                        ClassNode rightComponentType = element.getType().redirect();
                        if (!checkCompatibleAssignmentTypes(leftComponentType, rightComponentType)) {
                            addStaticTypeError("Cannot assign value of type " + rightComponentType + " into array of type " + leftExpressionType, assignmentExpression);
                        }
                    }
                }
            }

            // if left type is not a list but right type is a list, then we're in the case of a groovy
            // constructor type : Dimension d = [100,200]
            // In that case, more checks can be performed
            if (!implementsInterfaceOrIsSubclassOf(leftRedirect, LIST_TYPE) && rightExpression instanceof ListExpression) {
                ArgumentListExpression argList = new ArgumentListExpression(((ListExpression) rightExpression).getExpressions());
                ClassNode[] args = getArgumentTypes(argList);
                checkGroovyStyleConstructor(leftRedirect, args);
            } else if (!implementsInterfaceOrIsSubclassOf(inferredRightExpressionType, leftRedirect)
                    && implementsInterfaceOrIsSubclassOf(inferredRightExpressionType, LIST_TYPE)) {
                addStaticTypeError("Cannot assign value of type " + inferredRightExpressionType.getName() + " to variable of type " + leftExpressionType.getName(), assignmentExpression);
            }

            // if left type is not a list but right type is a map, then we're in the case of a groovy
            // constructor type : A a = [x:2, y:3]
            // In this case, more checks can be performed
            if (!implementsInterfaceOrIsSubclassOf(leftRedirect, MAP_TYPE) && rightExpression instanceof MapExpression) {
                if (!(leftExpression instanceof VariableExpression) || !((VariableExpression) leftExpression).isDynamicTyped()) {
                    ArgumentListExpression argList = new ArgumentListExpression(rightExpression);
                    ClassNode[] args = getArgumentTypes(argList);
                    checkGroovyStyleConstructor(leftRedirect, args);
                    // perform additional type checking on arguments
                    MapExpression mapExpression = (MapExpression) rightExpression;
                    checkGroovyConstructorMap(leftExpression, leftRedirect, mapExpression);
                }
            }

            // last, check generic type information to ensure that inferred types are compatible
            if (leftExpressionType.isUsingGenerics() && !leftExpressionType.isEnum()) {
                boolean incomplete = hasRHSIncompleteGenericTypeInfo(inferredRightExpressionType);
                if (!incomplete) {
                    GenericsType gt = GenericsUtils.buildWildcardType(leftExpressionType);
                    if (!gt.isCompatibleWith(inferredRightExpressionType)) {
                        addStaticTypeError("Incompatible generic argument types. Cannot assign "
                                + inferredRightExpressionType.toString(false)
                                + " to: " + leftExpressionType.toString(false), assignmentExpression);
                    }
                }
            }
        }
    }

    private void checkGroovyConstructorMap(final Expression receiver, final ClassNode receiverType, final MapExpression mapExpression) {
        for (MapEntryExpression entryExpression : mapExpression.getMapEntryExpressions()) {
            Expression keyExpr = entryExpression.getKeyExpression();
            if (!(keyExpr instanceof ConstantExpression)) {
                addStaticTypeError("Dynamic keys in map-style constructors are unsupported in static type checking", keyExpr);
            } else {
                String property = keyExpr.getText();
                ClassNode currentNode = receiverType;
                PropertyNode propertyNode = null;
                while (propertyNode == null && currentNode != null) {
                    propertyNode = currentNode.getProperty(property);
                    currentNode = currentNode.getSuperClass();
                }
                if (propertyNode == null) {
                    addStaticTypeError("No such property: " + property +
                            " for class: " + receiverType.getName(), receiver);
                } else if (propertyNode != null) {
                    ClassNode valueType = getType(entryExpression.getValueExpression());
                    if (!isAssignableTo(propertyNode.getType(), valueType)) {
                        addStaticTypeError("Cannot assign value of type " + valueType.getName() + " to field of type " + propertyNode.getType().getName(), entryExpression);
                    }
                }
            }
        }
    }

    private boolean hasRHSIncompleteGenericTypeInfo(final ClassNode inferredRightExpressionType) {
        boolean replaceType = false;
        GenericsType[] genericsTypes = inferredRightExpressionType.getGenericsTypes();
        if (genericsTypes != null) {
            for (GenericsType genericsType : genericsTypes) {
                if (genericsType.isPlaceholder()) {
                    replaceType = true;
                    break;
                }
            }
        }
        return replaceType;
    }

    /**
     * Checks that a constructor style expression is valid regarding the number of arguments and the argument types.
     *
     * @param node      the class node for which we will try to find a matching constructor
     * @param arguments the constructor arguments
     */
    private void checkGroovyStyleConstructor(final ClassNode node, final ClassNode[] arguments) {
        if (node.equals(ClassHelper.OBJECT_TYPE) || node.equals(ClassHelper.DYNAMIC_TYPE)) {
            // in that case, we are facing a list constructor assigned to a def or object
            return;
        }
        List<ConstructorNode> constructors = node.getDeclaredConstructors();
        if (constructors.isEmpty() && arguments.length == 0) return;
        List<MethodNode> constructorList = findMethod(node, "<init>", arguments);
        if (constructorList.isEmpty()) {
            addStaticTypeError("No matching constructor found: " + node + toMethodParametersString("<init>", arguments), classNode);
        }
    }

    /**
     * When instanceof checks are found in the code, we store temporary type information data in the {@link
     * #temporaryIfBranchTypeInformation} table. This method computes the key which must be used to store this type
     * info.
     *
     * @param expression the expression for which to compute the key
     * @return a key to be used for {@link #temporaryIfBranchTypeInformation}
     */
    private Object extractTemporaryTypeInfoKey(final Expression expression) {
        return expression instanceof VariableExpression ? findTargetVariable((VariableExpression) expression) : expression.getText();
    }

    /**
     * A helper method which determines which receiver class should be used in error messages when a field or attribute
     * is not found. The returned type class depends on whether we have temporary type information availble (due to
     * instanceof checks) and whether there is a single candidate in that case.
     *
     * @param expr the expression for which an unknown field has been found
     * @param type the type of the expression (used as fallback type)
     * @return if temporary information is available and there's only one type, returns the temporary type class
     *         otherwise falls back to the provided type class.
     */
    private ClassNode findCurrentInstanceOfClass(final Expression expr, final ClassNode type) {
        if (!temporaryIfBranchTypeInformation.empty()) {
            List<ClassNode> nodes = getTemporaryTypesForExpression(expr);
            if (nodes != null && nodes.size() == 1) return nodes.get(0);
        }
        return type;
    }

    private boolean existsProperty(final PropertyExpression pexp, final boolean checkForReadOnly) {
        return existsProperty(pexp, checkForReadOnly, null);
    }

    /**
     * Checks whether a property exists on the receiver, or on any of the possible receiver classes (found in the
     * temporary type information table)
     *
     * @param pexp             a property expression
     * @param checkForReadOnly also lookup for read only properties
     * @param visitor          if not null, when the property node is found, visit it with the provided visitor
     * @return true if the property is defined in any of the possible receiver classes
     */
    private boolean existsProperty(final PropertyExpression pexp, final boolean checkForReadOnly, final ClassCodeVisitorSupport visitor) {
        Expression objectExpression = pexp.getObjectExpression();
        ClassNode clazz = getType(objectExpression);
        if (clazz.isArray() && "length".equals(pexp.getPropertyAsString())) {
            if (visitor != null) {
                PropertyNode node = new PropertyNode("length", Opcodes.ACC_PUBLIC | Opcodes.ACC_FINAL, int_TYPE, clazz, null, null, null);
                storeType(pexp, int_TYPE);
                visitor.visitProperty(node);
            }
            return true;
        }
        List<ClassNode> tests = new LinkedList<ClassNode>();
        tests.add(clazz);
        if (clazz.equals(CLASS_Type) && clazz.getGenericsTypes() != null) {
            tests.add(clazz.getGenericsTypes()[0].getType());
        }
        if (!temporaryIfBranchTypeInformation.empty()) {
            List<ClassNode> classNodes = getTemporaryTypesForExpression(objectExpression);
            if (classNodes != null) tests.addAll(classNodes);
        }
        if (lastImplicitItType != null
                && pexp.getObjectExpression() instanceof VariableExpression
                && ((VariableExpression) pexp.getObjectExpression()).getName().equals("it")) {
            tests.add(lastImplicitItType);
        }
        String propertyName = pexp.getPropertyAsString();
        if (propertyName == null) return false;
        String capName = MetaClassHelper.capitalize(propertyName);
        boolean isAttributeExpression = pexp instanceof AttributeExpression;
        for (ClassNode testClass : tests) {
            // maps and lists have special handling for property expressions
            if (!implementsInterfaceOrIsSubclassOf(testClass, MAP_TYPE) && !implementsInterfaceOrIsSubclassOf(testClass, LIST_TYPE)) {
                ClassNode current = testClass;
                while (current != null) {
                    current = current.redirect();
                    PropertyNode propertyNode = current.getProperty(propertyName);
                    if (propertyNode != null) {
                        if (visitor != null) visitor.visitProperty(propertyNode);
                        storeType(pexp, propertyNode.getOriginType());
                        return true;
                    }
                    MethodNode getter = current.getGetterMethod("get" + capName);
                    if (getter == null) getter = current.getGetterMethod("is" + capName);
                    if (getter != null) {
                        // check that a setter also exists
                        MethodNode setterMethod = current.getSetterMethod("set" + capName);
                        if (setterMethod != null) {
                            if (visitor != null) visitor.visitMethod(getter);
                            storeType(pexp, getter.getReturnType());
                            return true;
                        }
                    }
                    if (!isAttributeExpression) {
                        FieldNode field = current.getDeclaredField(propertyName);
                        if (field != null) {
                            if (visitor != null) visitor.visitField(field);
                            storeType(pexp, field.getOriginType());
                            return true;
                        }
                    }
                    // if the property expression is an attribute expression (o.@attr), then
                    // we stop now, otherwise we must check the parent class
                    current = isAttributeExpression ? null : current.getSuperClass();
                }
                if (checkForReadOnly) {
                    current = testClass;
                    while (current != null) {
                        current = current.redirect();

                        MethodNode getter = current.getGetterMethod("get" + capName);
                        if (getter == null) getter = current.getGetterMethod("is" + capName);
                        if (getter != null) {
                            if (visitor != null) visitor.visitMethod(getter);
                            pexp.putNodeMetaData(StaticTypesMarker.READONLY_PROPERTY, Boolean.TRUE);
                            storeType(pexp, getter.getReturnType());
                            return true;
                        }
                        if (pluginFactory != null) {
                            TypeCheckerPlugin plugin = pluginFactory.getTypeCheckerPlugin(classNode);
                            if (plugin != null) {
                                PropertyNode result = plugin.resolveProperty(current, propertyName);
                                if (result != null) {
                                    if (visitor != null) visitor.visitProperty(result);
                                    storeType(pexp, result.getType());
                                    return true;
                                }
                            }
                        }
                        // if the property expression is an attribute expression (o.@attr), then
                        // we stop now, otherwise we must check the parent class
                        current = isAttributeExpression ? null : current.getSuperClass();
                    }
                }
            } else {
                if (visitor != null) {
                    // todo : type inferrence on maps and lists, if possible
                    PropertyNode node = new PropertyNode(propertyName, Opcodes.ACC_PUBLIC, OBJECT_TYPE, clazz, null, null, null);
                    visitor.visitProperty(node);
                }
                return true;
            }
        }
        return false;
    }

    @Override
    public void visitForLoop(final ForStatement forLoop) {
        // collect every variable expression used in the loop body
        final Map<VariableExpression, ClassNode> varOrigType = new HashMap<VariableExpression, ClassNode>();
        forLoop.getLoopBlock().visit(new VariableExpressionTypeMemoizer(varOrigType));

        // visit body
        Map<VariableExpression, List<ClassNode>> oldTracker = pushAssignmentTracking();
        Expression collectionExpression = forLoop.getCollectionExpression();
        if (collectionExpression instanceof ClosureListExpression) {
            // for (int i=0; i<...; i++) style loop
            super.visitForLoop(forLoop);
        } else {
            final ClassNode collectionType = getType(collectionExpression);
            ClassNode componentType = inferLoopElementType(collectionType);
            forLoopVariableTypes.put(forLoop.getVariable(), componentType);
            if (!checkCompatibleAssignmentTypes(forLoop.getVariableType(), componentType)) {
                addStaticTypeError("Cannot loop with element of type " + forLoop.getVariableType() + " with collection of type " + collectionType, forLoop);
            }
            try {
                super.visitForLoop(forLoop);
            } finally {
                forLoopVariableTypes.remove(forLoop.getVariable());
            }
        }
        boolean typeChanged = isSecondPassNeededForControlStructure(varOrigType, oldTracker);
        if (typeChanged) visitForLoop(forLoop);
    }

    /**
     * Given a loop collection type, returns the inferred type of the loop element. Used, for
     * example, to infer the element type of a (for e in list) loop.
     *
     * @param collectionType the type of the collection
     * @return the inferred component type
     */
    public static ClassNode inferLoopElementType(final ClassNode collectionType) {
        ClassNode componentType = collectionType.getComponentType();
        if (componentType == null) {
            if (collectionType.implementsInterface(ITERABLE_TYPE)) {
                ClassNode intf = GenericsUtils.parameterizeInterfaceGenerics(collectionType, ITERABLE_TYPE);
                GenericsType[] genericsTypes = intf.getGenericsTypes();
                componentType = genericsTypes[0].getType();
            } else if (collectionType == ClassHelper.STRING_TYPE) {
                componentType = ClassHelper.Character_TYPE;
            } else {
                componentType = ClassHelper.OBJECT_TYPE;
            }
        }
        return componentType;
    }

    private boolean isSecondPassNeededForControlStructure(final Map<VariableExpression, ClassNode> varOrigType, final Map<VariableExpression, List<ClassNode>> oldTracker) {
        Map<VariableExpression, ClassNode> assignedVars = popAssignmentTracking(oldTracker);
        for (Map.Entry<VariableExpression, ClassNode> entry : assignedVars.entrySet()) {
            Variable key = findTargetVariable(entry.getKey());
            if (key instanceof VariableExpression) {
                ClassNode origType = varOrigType.get((VariableExpression) key);
                ClassNode newType = entry.getValue();
                if (varOrigType.containsKey(key) && (origType == null || !newType.equals(origType))) {
                    return true;
                }
            }
        }
        return false;
    }

    @Override
    public void visitWhileLoop(final WhileStatement loop) {
        Map<VariableExpression, List<ClassNode>> oldTracker = pushAssignmentTracking();
        super.visitWhileLoop(loop);
        popAssignmentTracking(oldTracker);
    }

    @Override
    public void visitBitwiseNegationExpression(BitwiseNegationExpression expression) {
        super.visitBitwiseNegationExpression(expression);
        ClassNode type = getType(expression);
        ClassNode typeRe = type.redirect();
        ClassNode resultType;
        if (isBigIntCategory(typeRe)) {
            // allow any internal number that is not a floating point one
            resultType = type;
        } else if (typeRe == STRING_TYPE || typeRe == GSTRING_TYPE) {
            resultType = PATTERN_TYPE;
        } else if (typeRe == ArrayList_TYPE) {
            resultType = ArrayList_TYPE;
        } else {
            MethodNode mn = findMethodOrFail(expression, type, "bitwiseNegate");
            resultType = mn.getReturnType();
        }
        storeType(expression, resultType);
    }

    @Override
    public void visitUnaryPlusExpression(UnaryPlusExpression expression) {
        super.visitUnaryPlusExpression(expression);
        negativeOrPositiveUnary(expression, "positive");
    }

    @Override
    public void visitUnaryMinusExpression(UnaryMinusExpression expression) {
        super.visitUnaryMinusExpression(expression);
        negativeOrPositiveUnary(expression, "negative");
    }

    @Override
    public void visitPostfixExpression(final PostfixExpression expression) {
        super.visitPostfixExpression(expression);
        Expression inner = expression.getExpression();
        ClassNode exprType = getType(inner);
        int type = expression.getOperation().getType();
        if (isPrimitiveType(exprType) || isPrimitiveType(getUnwrapper(exprType))) {
            if (type == PLUS_PLUS || type == MINUS_MINUS) return;
            addStaticTypeError("Unsupported postfix operation type [" + expression.getOperation() + "]", expression);
            return;
        }
        // not a primitive type. We must find a method which is called next
        String name = type == PLUS_PLUS ? "next" : type == MINUS_MINUS ? "previous" : null;
        if (name == null) {
            addStaticTypeError("Unsupported postfix operation type [" + expression.getOperation() + "]", expression);
            return;
        }
        MethodNode node = findMethodOrFail(inner, exprType, name);
        if (node != null) {
            storeTargetMethod(expression, node);
        }
    }

    @Override
    public void visitPrefixExpression(final PrefixExpression expression) {
        super.visitPrefixExpression(expression);
        Expression inner = expression.getExpression();
        ClassNode exprType = getType(inner);
        int type = expression.getOperation().getType();
        if (isPrimitiveType(exprType) || isPrimitiveType(getUnwrapper(exprType))) {
            if (type == PLUS_PLUS || type == MINUS_MINUS) return;
            addStaticTypeError("Unsupported prefix operation type [" + expression.getOperation() + "]", expression);
            return;
        }
        // not a primitive type. We must find a method which is called next or previous
        String name = type == PLUS_PLUS ? "next" : type == MINUS_MINUS ? "previous" : null;
        if (name == null) {
            addStaticTypeError("Unsupported prefix operation type [" + expression.getOperation() + "]", expression);
            return;
        }
        MethodNode node = findMethodOrFail(inner, exprType, name);
        if (node != null) {
            storeTargetMethod(expression, node);
        }
    }

    private void negativeOrPositiveUnary(Expression expression, String name) {
        ClassNode type = getType(expression);
        ClassNode typeRe = type.redirect();
        ClassNode resultType;
        if (isDoubleCategory(ClassHelper.getUnwrapper(typeRe))) {
            resultType = type;
        } else if (typeRe == ArrayList_TYPE) {
            resultType = ArrayList_TYPE;
        } else {
            MethodNode mn = findMethodOrFail(expression, type, name);
            if (mn != null) {
                resultType = mn.getReturnType();
            } else {
                resultType = type;
            }
        }
        storeType(expression, resultType);
    }

    @Override
    protected void visitConstructorOrMethod(MethodNode node, boolean isConstructor) {
        MethodNode old = this.methodNode;
        this.methodNode = node;
        super.visitConstructorOrMethod(node, isConstructor);
        if (!isConstructor) {
            returnAdder.visitMethod(node);
        }
        this.methodNode = old;
    }

    @Override
    public void visitReturnStatement(ReturnStatement statement) {
        super.visitReturnStatement(statement);
        checkReturnType(statement);
        if (closureExpression != null && statement.getExpression() != ConstantExpression.NULL) {
            addClosureReturnType(getType(statement.getExpression()));
        }
    }

    private ClassNode checkReturnType(final ReturnStatement statement) {
        ClassNode type = getType(statement.getExpression());
        if (methodNode != null) {
            if (!methodNode.isVoidMethod()
                    && !type.equals(void_WRAPPER_TYPE)
                    && !type.equals(VOID_TYPE)
                    && !checkCompatibleAssignmentTypes(methodNode.getReturnType(), type)) {
                addStaticTypeError("Cannot return value of type " + type + " on method returning type " + methodNode.getReturnType(), statement.getExpression());
            }
        }
        return type;
    }

    private void addClosureReturnType(ClassNode returnType) {
        if (closureReturnTypes == null) closureReturnTypes = new LinkedList<ClassNode>();
        closureReturnTypes.add(returnType);
    }

    @Override
    public void visitConstructorCallExpression(ConstructorCallExpression call) {
        super.visitConstructorCallExpression(call);
        ClassNode receiver = call.isThisCall() ? classNode :
                call.isSuperCall() ? classNode.getSuperClass() : call.getType();
        Expression arguments = call.getArguments();
        ClassNode[] args = getArgumentTypes(InvocationWriter.makeArgumentList(arguments));
        MethodNode node = findMethodOrFail(call, receiver, "<init>", args);
        if (node != null) {
            if (node.getParameters().length == 0 && args.length == 1 && implementsInterfaceOrIsSubclassOf(args[0], MAP_TYPE)) {
                if (arguments instanceof TupleExpression) {
                    TupleExpression texp = (TupleExpression) arguments;
                    List<Expression> expressions = texp.getExpressions();
                    if (expressions.size() == 1) {
                        Expression expression = expressions.get(0);
                        if (expression instanceof MapExpression) {
                            MapExpression argList = (MapExpression) expression;
                            checkGroovyConstructorMap(call, receiver, argList);
                            node = new ConstructorNode(Opcodes.ACC_PUBLIC, new Parameter[]{new Parameter(MAP_TYPE, "map")}, ClassNode.EMPTY_ARRAY, EmptyStatement.INSTANCE);
                            node.setDeclaringClass(receiver);

                        }
                    }
                }
            }
            storeTargetMethod(call, node);
        }
    }

    private ClassNode[] getArgumentTypes(ArgumentListExpression args) {
        List<Expression> arglist = args.getExpressions();
        ClassNode[] ret = new ClassNode[arglist.size()];
        int i = 0;
        Map<Object, List<ClassNode>> info = temporaryIfBranchTypeInformation.empty() ? null : temporaryIfBranchTypeInformation.peek();
        for (Expression exp : arglist) {
            if (exp instanceof ConstantExpression && ((ConstantExpression) exp).getValue() == null) {
                ret[i] = UNKNOWN_PARAMETER_TYPE;
            } else {
                ret[i] = getType(exp);
                if (exp instanceof VariableExpression && info != null) {
                    List<ClassNode> classNodes = getTemporaryTypesForExpression(exp);
                    if (classNodes != null && !classNodes.isEmpty()) {
                        ArrayList<ClassNode> arr = new ArrayList<ClassNode>(classNodes.size() + 1);
                        arr.add(ret[i]);
                        arr.addAll(classNodes);
                        ret[i] = new UnionTypeClassNode(arr.toArray(new ClassNode[arr.size()]));
                    }
                }
            }
            i++;
        }
        return ret;
    }

    @Override
    public void visitClosureExpression(final ClosureExpression expression) {
        // collect every variable expression used in the loop body
        final Map<VariableExpression, ClassNode> varOrigType = new HashMap<VariableExpression, ClassNode>();
        Statement code = expression.getCode();
        code.visit(new VariableExpressionTypeMemoizer(varOrigType));
        Map<VariableExpression, List<ClassNode>> oldTracker = pushAssignmentTracking();

        // first, collect closure shared variables and reinitialize types
        SharedVariableCollector collector = new SharedVariableCollector(getSourceUnit());
        collector.visitClosureExpression(expression);
        Set<VariableExpression> closureSharedExpressions = collector.getClosureSharedExpressions();
        Map<VariableExpression, ListHashMap> typesBeforeVisit = null;
        if (!closureSharedExpressions.isEmpty()) {
            typesBeforeVisit = new HashMap<VariableExpression, ListHashMap>();
            saveVariableExpressionMetadata(closureSharedExpressions, typesBeforeVisit);
        }

        // perform visit
        ClosureExpression oldClosureExpr = closureExpression;
        List<ClassNode> oldClosureReturnTypes = closureReturnTypes;
        closureExpression = expression;
        super.visitClosureExpression(expression);
        MethodNode node = new MethodNode("dummy", 0, ClassHelper.OBJECT_TYPE, Parameter.EMPTY_ARRAY, ClassNode.EMPTY_ARRAY, code);
        closureReturnAdder.visitMethod(node);

        if (closureReturnTypes != null) {
            expression.putNodeMetaData(StaticTypesMarker.INFERRED_RETURN_TYPE, lowestUpperBound(closureReturnTypes));
        }

        closureExpression = oldClosureExpr;
        closureReturnTypes = oldClosureReturnTypes;

        boolean typeChanged = isSecondPassNeededForControlStructure(varOrigType, oldTracker);
        if (typeChanged) visitClosureExpression(expression);

        // restore original metadata
        restoreVariableExpressionMetadata(typesBeforeVisit);
    }

    private void restoreVariableExpressionMetadata(final Map<VariableExpression, ListHashMap> typesBeforeVisit) {
<<<<<<< HEAD
        if (typesBeforeVisit!=null) {
=======
        if (typesBeforeVisit != null) {
>>>>>>> 511924ee
            for (Map.Entry<VariableExpression, ListHashMap> entry : typesBeforeVisit.entrySet()) {
                VariableExpression ve = entry.getKey();
                ListHashMap metadata = entry.getValue();
                for (StaticTypesMarker marker : StaticTypesMarker.values()) {
                    ve.removeNodeMetaData(marker);
                    Object value = metadata.get(marker);
<<<<<<< HEAD
                    if (value!=null) ve.setNodeMetaData(marker, value);
=======
                    if (value != null) ve.setNodeMetaData(marker, value);
>>>>>>> 511924ee
                }
            }
        }
    }

    private void saveVariableExpressionMetadata(final Set<VariableExpression> closureSharedExpressions, final Map<VariableExpression, ListHashMap> typesBeforeVisit) {
        for (VariableExpression ve : closureSharedExpressions) {
<<<<<<< HEAD
            ListHashMap<StaticTypesMarker,Object> metadata = new ListHashMap<StaticTypesMarker, Object>();
            for (StaticTypesMarker marker : StaticTypesMarker.values()) {
                Object value = ve.getNodeMetaData(marker);
                if (value!=null) {
=======
            ListHashMap<StaticTypesMarker, Object> metadata = new ListHashMap<StaticTypesMarker, Object>();
            for (StaticTypesMarker marker : StaticTypesMarker.values()) {
                Object value = ve.getNodeMetaData(marker);
                if (value != null) {
>>>>>>> 511924ee
                    metadata.put(marker, value);
                }
            }
            typesBeforeVisit.put(ve, metadata);
            Variable accessedVariable = ve.getAccessedVariable();
<<<<<<< HEAD
            if (accessedVariable!=ve && accessedVariable instanceof VariableExpression) {
                saveVariableExpressionMetadata(Collections.singleton((VariableExpression)accessedVariable), typesBeforeVisit);
=======
            if (accessedVariable != ve && accessedVariable instanceof VariableExpression) {
                saveVariableExpressionMetadata(Collections.singleton((VariableExpression) accessedVariable), typesBeforeVisit);
>>>>>>> 511924ee
            }
        }
    }

    @Override
    public void visitMethod(final MethodNode node) {
        if (isSkipMode(node)) return;
        // alreadyVisitedMethods prevents from visiting the same method multiple times
        // and prevents from infinite loops
        if (alreadyVisitedMethods.contains(node)) return;
        alreadyVisitedMethods.add(node);

        // second, we must ensure that this method MUST be statically checked
        // for example, in a mixed mode where only some methods are statically checked
        // we must not visit a method which used dynamic dispatch.
        // We do not check for an annotation because some other AST transformations
        // may use this visitor without the annotation being explicitely set
        if (!methodsToBeVisited.isEmpty() && !methodsToBeVisited.contains(node)) return;
        super.visitMethod(node);
        addTypeCheckingInfoAnnotation(node);
    }

    protected void addTypeCheckingInfoAnnotation(final MethodNode node) {
        // if a returned inferred type is available and no @TypeCheckingInfo is on node, then add an
        // annotation to the method node
        ClassNode rtype = (ClassNode) node.getNodeMetaData(StaticTypesMarker.INFERRED_RETURN_TYPE);
        if (rtype != null && rtype.getAnnotations(TYPECHECKING_INFO_NODE).isEmpty()) {
            AnnotationNode anno = new AnnotationNode(TYPECHECKING_INFO_NODE);
            anno.setMember("version", CURRENT_SIGNATURE_PROTOCOL);
            SignatureCodec codec = SignatureCodecFactory.getCodec(CURRENT_SIGNATURE_PROTOCOL_VERSION);
            String genericsSignature = codec.encode(rtype);
            if (genericsSignature != null) {
                ConstantExpression signature = new ConstantExpression(genericsSignature);
                signature.setType(STRING_TYPE);
                anno.setMember("inferredType", signature);
                node.addAnnotation(anno);
            }
        }
    }

    @Override
    public void visitStaticMethodCallExpression(final StaticMethodCallExpression call) {
        final String name = call.getMethod();
        if (name == null) {
            addStaticTypeError("cannot resolve dynamic method name at compile time.", call);
            return;
        }

        final ClassNode rememberLastItType = lastImplicitItType;
        Expression callArguments = call.getArguments();

        boolean isWithCall = isWithCall(name, callArguments);

        if (!isWithCall) {
            // if it is not a "with" call, arguments should be visited first
            callArguments.visit(this);
        }

        ClassNode[] args = getArgumentTypes(InvocationWriter.makeArgumentList(callArguments));
        final ClassNode receiver = call.getOwnerType();

        if (isWithCall) {
            withReceiverList.add(0, receiver); // must be added first in the list
            lastImplicitItType = receiver;
            // if the provided closure uses an explicit parameter definition, we can
            // also check that the provided type is correct
            if (callArguments instanceof ArgumentListExpression) {
                ArgumentListExpression argList = (ArgumentListExpression) callArguments;
                ClosureExpression closure = (ClosureExpression) argList.getExpression(0);
                Parameter[] parameters = closure.getParameters();
                if (parameters.length > 1) {
                    addStaticTypeError("Unexpected number of parameters for a with call", argList);
                } else if (parameters.length == 1) {
                    Parameter param = parameters[0];
                    if (!param.isDynamicTyped() && !isAssignableTo(receiver, param.getType().redirect())) {
                        addStaticTypeError("Expected parameter type: " + receiver.toString(false) + " but was: " + param.getType().redirect().toString(false), param);
                    }
                }
            }
        }

        try {
            if (isWithCall) {
                // in case of a with call, arguments (the closure) should be visited now that we checked
                // the arguments
                callArguments.visit(this);
            }

            // method call receivers are :
            //   - possible "with" receivers
            //   - the actual receiver as found in the method call expression
            //   - any of the potential receivers found in the instanceof temporary table
            // in that order
            List<ClassNode> receivers = new LinkedList<ClassNode>();
            if (!withReceiverList.isEmpty()) receivers.addAll(withReceiverList);
            receivers.add(receiver);
            List<MethodNode> mn = null;
            ClassNode chosenReceiver = null;
            for (ClassNode currentReceiver : receivers) {
                mn = findMethod(currentReceiver, name, args);
                if (!mn.isEmpty()) {
                    if (mn.size() == 1) typeCheckMethodsWithGenerics(currentReceiver, args, mn.get(0), call);
                    chosenReceiver = currentReceiver;
                    break;
                }
            }
            if (mn.isEmpty()) {
                addStaticTypeError("Cannot find matching method " + receiver.getName() + "#" + toMethodParametersString(name, args), call);
            } else {
                if (mn.size() == 1) {
                    MethodNode directMethodCallCandidate = mn.get(0);
                    // visit the method to obtain inferred return type
                    ClassNode currentClassNode = classNode;
                    classNode = directMethodCallCandidate.getDeclaringClass();
                    for (ClassNode node : source.getAST().getClasses()) {
                        if (isClassInnerClassOrEqualTo(classNode, node)) {
                            silentlyVisitMethodNode(directMethodCallCandidate);
                            break;
                        }
                    }
                    pickInferredTypeFromMethodAnnotation(directMethodCallCandidate);
                    classNode = currentClassNode;
                    ClassNode returnType = getType(directMethodCallCandidate);
                    if (returnType.isUsingGenerics() && !returnType.isEnum()) {
                        returnType = inferReturnTypeGenerics(chosenReceiver, directMethodCallCandidate, callArguments);
                    }
                    storeType(call, returnType);
                    storeTargetMethod(call, directMethodCallCandidate);

                } else {
                    addStaticTypeError("Reference to method is ambiguous. Cannot choose between " + mn, call);
                }
            }
        } finally {
            if (isWithCall) {
                lastImplicitItType = rememberLastItType;
                withReceiverList.removeFirst();
            }
        }
    }

    private void pickInferredTypeFromMethodAnnotation(final MethodNode node) {
        if (node.getNodeMetaData(StaticTypesMarker.INFERRED_RETURN_TYPE) == null
                && !node.getAnnotations(TYPECHECKING_INFO_NODE).isEmpty()) {
            List<AnnotationNode> annotations = node.getAnnotations(TYPECHECKING_INFO_NODE);
            AnnotationNode head = annotations.get(0);
            int version = Integer.valueOf(head.getMember("version").getText());
            String signature = head.getMember("inferredType").getText();
            SignatureCodec codec = SignatureCodecFactory.getCodec(version);
            ClassNode result = codec.decode(signature);
            node.putNodeMetaData(StaticTypesMarker.INFERRED_RETURN_TYPE, result);
        }
    }

    private void silentlyVisitMethodNode(final MethodNode directMethodCallCandidate) {
        // visit is authorized because the classnode belongs to the same source unit
        ErrorCollector currentCollector = errorCollector;
        // create a dummy collector, we don't want errors to be reported for this visit
        errorCollector = new ErrorCollector(new CompilerConfiguration());
        try {
            visitMethod(directMethodCallCandidate);
        } finally {
            // restore error collector
            errorCollector = currentCollector;
        }
    }

    @Override
    public void visitMethodCallExpression(MethodCallExpression call) {
        final String name = call.getMethodAsString();
        if (name == null) {
            addStaticTypeError("cannot resolve dynamic method name at compile time.", call.getMethod());
            return;
        }

        final Expression objectExpression = call.getObjectExpression();

        objectExpression.visit(this);
        call.getMethod().visit(this);

        // if the call expression is a spread operator call, then we must make sure that
        // the call is made on a collection type
        if (call.isSpreadSafe()) {
            ClassNode expressionType = getType(objectExpression);
            if (!(expressionType.equals(Collection_TYPE) || expressionType.implementsInterface(Collection_TYPE))) {
                addStaticTypeError("Spread operator can only be used on collection types", expressionType);
                return;
            } else {
                // type check call as if it was made on component type
                ClassNode componentType = inferComponentType(expressionType);
                MethodCallExpression subcall = new MethodCallExpression(
                        new CastExpression(componentType, EmptyExpression.INSTANCE),
                        name,
                        call.getArguments()
                );
                subcall.setLineNumber(call.getLineNumber());
                subcall.setColumnNumber(call.getColumnNumber());
                visitMethodCallExpression(subcall);
                // the inferred type here should be a list of what the subcall returns
                ClassNode subcallReturnType = getType(subcall);
                ClassNode listNode = LIST_TYPE.getPlainNodeReference();
                listNode.setGenericsTypes(new GenericsType[]{new GenericsType(wrapTypeIfNecessary(subcallReturnType))});
                storeType(call, listNode);
                // store target method
                storeTargetMethod(call, (MethodNode) subcall.getNodeMetaData(StaticTypesMarker.DIRECT_METHOD_CALL_TARGET));
                return;
            }
        }

        final ClassNode rememberLastItType = lastImplicitItType;
        Expression callArguments = call.getArguments();

        boolean isWithCall = isWithCall(name, callArguments);

        if (!isWithCall) {
            // if it is not a "with" call, arguments should be visited first
            callArguments.visit(this);
        }

        ClassNode[] args = getArgumentTypes(InvocationWriter.makeArgumentList(callArguments));
        final boolean isCallOnClosure = isClosureCall(name, objectExpression, callArguments);
        final ClassNode receiver = getType(objectExpression);

        if (isWithCall) {
            withReceiverList.add(0, receiver); // must be added first in the list
            lastImplicitItType = receiver;
            // if the provided closure uses an explicit parameter definition, we can
            // also check that the provided type is correct
            if (callArguments instanceof ArgumentListExpression) {
                ArgumentListExpression argList = (ArgumentListExpression) callArguments;
                ClosureExpression closure = (ClosureExpression) argList.getExpression(0);
                Parameter[] parameters = closure.getParameters();
                if (parameters.length > 1) {
                    addStaticTypeError("Unexpected number of parameters for a with call", argList);
                } else if (parameters.length == 1) {
                    Parameter param = parameters[0];
                    if (!param.isDynamicTyped() && !isAssignableTo(receiver, param.getType().redirect())) {
                        addStaticTypeError("Expected parameter type: " + receiver.toString(false) + " but was: " + param.getType().redirect().toString(false), param);
                    }
                }
            }
        }

        try {
            if (isWithCall) {
                // in case of a with call, arguments (the closure) should be visited now that we checked
                // the arguments
                callArguments.visit(this);
            }

            if (isCallOnClosure) {
                // this is a closure.call() call
                if (objectExpression == VariableExpression.THIS_EXPRESSION) {
                    // isClosureCall() check verified earlier that a field exists
                    FieldNode field = classNode.getDeclaredField(name);
                    ClassNode closureReturnType = field.getType().getGenericsTypes()[0].getType();
                    Object data = field.getNodeMetaData(StaticTypesMarker.CLOSURE_ARGUMENTS);
                    if (data != null) {
                        Parameter[] parameters = (Parameter[]) data;
                        typeCheckClosureCall(callArguments, args, parameters);
                    }
                    storeType(call, closureReturnType);
                } else if (objectExpression instanceof VariableExpression) {
                    Variable variable = findTargetVariable((VariableExpression) objectExpression);
                    if (variable instanceof Expression) {
                        Object data = ((Expression) variable).getNodeMetaData(StaticTypesMarker.CLOSURE_ARGUMENTS);
                        if (data != null) {
                            Parameter[] parameters = (Parameter[]) data;
                            typeCheckClosureCall(callArguments, args, parameters);
                        }
                        Object type = ((Expression) variable).getNodeMetaData(StaticTypesMarker.INFERRED_RETURN_TYPE);
                        if (type == null) {
                            // if variable was declared as a closure and inferred type is unknown, we
                            // may face a recursive call. In that case, we will use the type of the
                            // generic return type of the closure declaration
                            if (variable.getType().equals(CLOSURE_TYPE)) {
                                GenericsType[] genericsTypes = variable.getType().getGenericsTypes();
                                if (genericsTypes != null && !genericsTypes[0].isPlaceholder()) {
                                    type = genericsTypes[0].getType();
                                } else {
                                    type = OBJECT_TYPE;
                                }
                            }
                        }
                        if (type != null) {
                            storeType(call, (ClassNode) type);
                        }
                    }
                } else if (objectExpression instanceof ClosureExpression) {
                    // we can get actual parameters directly
                    Parameter[] parameters = ((ClosureExpression) objectExpression).getParameters();
                    typeCheckClosureCall(callArguments, args, parameters);
                    Object data = objectExpression.getNodeMetaData(StaticTypesMarker.INFERRED_RETURN_TYPE);
                    if (data != null) {
                        storeType(call, (ClassNode) data);
                    }
                }
                int nbOfArgs = 0;
                if (callArguments instanceof ArgumentListExpression) {
                    ArgumentListExpression list = (ArgumentListExpression) callArguments;
                    nbOfArgs = list.getExpressions().size();
                } else {
                    // todo : other cases
                    nbOfArgs = 0;
                }
                storeTargetMethod(call,
                        nbOfArgs == 0 ? CLOSURE_CALL_NO_ARG :
                                nbOfArgs == 1 ? CLOSURE_CALL_ONE_ARG :
                                        CLOSURE_CALL_VARGS);
            } else {
                // method call receivers are :
                //   - possible "with" receivers
                //   - the actual receiver as found in the method call expression
                //   - any of the potential receivers found in the instanceof temporary table
                // in that order
                List<ClassNode> receivers = new LinkedList<ClassNode>();
                if (!withReceiverList.isEmpty()) receivers.addAll(withReceiverList);
                receivers.add(receiver);
                if (receiver.equals(CLASS_Type) && receiver.getGenericsTypes() != null) {
                    GenericsType clazzGT = receiver.getGenericsTypes()[0];
                    receivers.add(clazzGT.getType());
                }
                if (!temporaryIfBranchTypeInformation.empty()) {
                    List<ClassNode> potentialReceiverType = getTemporaryTypesForExpression(objectExpression);
                    if (potentialReceiverType != null) receivers.addAll(potentialReceiverType);
                }
                List<MethodNode> mn = null;
                ClassNode chosenReceiver = null;
                for (ClassNode currentReceiver : receivers) {
                    mn = findMethod(currentReceiver, name, args);
                    if (!mn.isEmpty()) {
                        if (mn.size() == 1) typeCheckMethodsWithGenerics(currentReceiver, args, mn.get(0), call);
                        chosenReceiver = currentReceiver;
                        break;
                    }
                }
                if (mn.isEmpty()) {
                    addStaticTypeError("Cannot find matching method " + receiver.getName() + "#" + toMethodParametersString(name, args), call);
                } else {
                    if (mn.size() == 1) {
                        MethodNode directMethodCallCandidate = mn.get(0);
                        // visit the method to obtain inferred return type
                        ClassNode currentClassNode = classNode;
                        classNode = directMethodCallCandidate.getDeclaringClass();
                        for (ClassNode node : source.getAST().getClasses()) {
                            if (isClassInnerClassOrEqualTo(classNode, node)) {
                                // visit is authorized because the classnode belongs to the same source unit
                                silentlyVisitMethodNode(directMethodCallCandidate);
                                break;
                            }
                        }
                        pickInferredTypeFromMethodAnnotation(directMethodCallCandidate);
                        classNode = currentClassNode;
                        ClassNode returnType = getType(directMethodCallCandidate);
                        if (isUsingGenericsOrIsArrayUsingGenerics(returnType)) {
                            returnType = inferReturnTypeGenerics(chosenReceiver, directMethodCallCandidate, callArguments);
                        }
                        storeType(call, returnType);
                        storeTargetMethod(call, directMethodCallCandidate);

                        // if the object expression is a closure shared variable, we will have to perform a second pass
                        if (objectExpression instanceof VariableExpression) {
                            VariableExpression var = (VariableExpression) objectExpression;
                            if (var.isClosureSharedVariable()) secondPassExpressions.add(call);
                        }

                    } else {
                        addStaticTypeError("Reference to method is ambiguous. Cannot choose between " + mn, call);
                    }
                }
            }
        } finally {
            if (isWithCall) {
                lastImplicitItType = rememberLastItType;
                withReceiverList.removeFirst();
            }
        }
    }

    private List<ClassNode> getTemporaryTypesForExpression(final Expression objectExpression) {
        List<ClassNode> classNodes = null;
        int depth = temporaryIfBranchTypeInformation.size();
        while (classNodes == null && depth > 0) {
            final Map<Object, List<ClassNode>> tempo = temporaryIfBranchTypeInformation.get(--depth);
            Object key = extractTemporaryTypeInfoKey(objectExpression);
            classNodes = tempo.get(key);
        }
        return classNodes;
    }

    private void storeTargetMethod(final Expression call, final MethodNode directMethodCallCandidate) {
        call.putNodeMetaData(StaticTypesMarker.DIRECT_METHOD_CALL_TARGET, directMethodCallCandidate);
    }

    private boolean isClosureCall(final String name, final Expression objectExpression, final Expression arguments) {
        if (objectExpression instanceof ClosureExpression) return true;
        if (objectExpression == VariableExpression.THIS_EXPRESSION) {
            FieldNode fieldNode = classNode.getDeclaredField(name);
            if (fieldNode != null) {
                ClassNode type = fieldNode.getType();
                if (CLOSURE_TYPE.equals(type) && !classNode.hasPossibleMethod(name, arguments)) {
                    return true;
                }
            }
        } else {
            if (!"call".equals(name) && !"doCall".equals(name)) return false;
        }
        return (getType(objectExpression).equals(CLOSURE_TYPE));
    }

    private void typeCheckClosureCall(final Expression callArguments, final ClassNode[] args, final Parameter[] parameters) {
        if (allParametersAndArgumentsMatch(parameters, args) < 0 &&
                lastArgMatchesVarg(parameters, args) < 0) {
            StringBuilder sb = new StringBuilder("[");
            for (int i = 0, parametersLength = parameters.length; i < parametersLength; i++) {
                final Parameter parameter = parameters[i];
                sb.append(parameter.getType().getName());
                if (i < parametersLength - 1) sb.append(", ");
            }
            sb.append("]");
            addStaticTypeError("Closure argument types: " + sb + " do not match with parameter types: " + formatArgumentList(args), callArguments);
        }
    }

    @Override
    public void visitIfElse(final IfStatement ifElse) {
        Map<VariableExpression, List<ClassNode>> oldTracker = pushAssignmentTracking();

        try {
            // create a new temporary element in the if-then-else type info
            pushTemporaryTypeInfo();
            visitStatement(ifElse);
            ifElse.getBooleanExpression().visit(this);
            ifElse.getIfBlock().visit(this);

            // pop if-then-else temporary type info
            temporaryIfBranchTypeInformation.pop();

            Statement elseBlock = ifElse.getElseBlock();
            if (elseBlock instanceof EmptyStatement) {
                // dispatching to EmptyStatement will not call back visitor,
                // must call our visitEmptyStatement explicitly
                visitEmptyStatement((EmptyStatement) elseBlock);
            } else {
                elseBlock.visit(this);
            }
        } finally {
            popAssignmentTracking(oldTracker);
        }
    }

    private Map<VariableExpression, ClassNode> popAssignmentTracking(final Map<VariableExpression, List<ClassNode>> oldTracker) {
        Map<VariableExpression, ClassNode> assignments = new HashMap<VariableExpression, ClassNode>();
        if (!ifElseForWhileAssignmentTracker.isEmpty()) {
            for (Map.Entry<VariableExpression, List<ClassNode>> entry : ifElseForWhileAssignmentTracker.entrySet()) {
                VariableExpression key = entry.getKey();
                ClassNode cn = lowestUpperBound(entry.getValue());
                storeType(key, cn);
                assignments.put(key, cn);
            }
        }
        ifElseForWhileAssignmentTracker = oldTracker;
        return assignments;
    }

    private Map<VariableExpression, List<ClassNode>> pushAssignmentTracking() {
        // memorize current assignment context
        Map<VariableExpression, List<ClassNode>> oldTracker = ifElseForWhileAssignmentTracker;
        ifElseForWhileAssignmentTracker = new HashMap<VariableExpression, List<ClassNode>>();
        return oldTracker;
    }

    @Override
    public void visitCastExpression(final CastExpression expression) {
        super.visitCastExpression(expression);
        if (!expression.isCoerce()) {
            ClassNode targetType = expression.getType();
            Expression source = expression.getExpression();
            ClassNode expressionType = getType(source);
            if (!checkCast(targetType, source)) {
                addStaticTypeError("Inconvertible types: cannot cast " + expressionType.toString(false) + " to " + targetType.getName(), expression);
            }
        }
        storeType(expression, expression.getType());
    }

    private boolean checkCast(final ClassNode targetType, final Expression source) {
        boolean sourceIsNull = source instanceof ConstantExpression && ((ConstantExpression) source).getValue() == null;
        ClassNode expressionType = getType(source);
        if (targetType.isArray() && expressionType.isArray()) {
            return checkCast(targetType.getComponentType(), new VariableExpression("foo", expressionType.getComponentType()));
        } else if (targetType.equals(char_TYPE) && expressionType == STRING_TYPE
                && source instanceof ConstantExpression && source.getText().length() == 1) {
            // ex: (char) 'c'
        } else if (targetType.equals(Character_TYPE) && (expressionType == STRING_TYPE || sourceIsNull)
                && (sourceIsNull || source instanceof ConstantExpression && source.getText().length() == 1)) {
            // ex : (Character) 'c'
        } else if (isNumberCategory(getWrapper(targetType)) && (isNumberCategory(getWrapper(expressionType)) || char_TYPE == expressionType)) {
            // ex: short s = (short) 0
        } else if (sourceIsNull && !isPrimitiveType(targetType)) {
            // ex: (Date)null
        } else if (sourceIsNull && isPrimitiveType(targetType)) {
            return false;
        } else if (!isAssignableTo(targetType, expressionType) && !implementsInterfaceOrIsSubclassOf(expressionType, targetType)) {
            return false;
        }
        return true;
    }

    @Override
    public void visitTernaryExpression(final TernaryExpression expression) {
        Map<VariableExpression, List<ClassNode>> oldTracker = pushAssignmentTracking();
        // create a new temporary element in the if-then-else type info
        pushTemporaryTypeInfo();
        expression.getBooleanExpression().visit(this);
        expression.getTrueExpression().visit(this);
        // pop if-then-else temporary type info
        temporaryIfBranchTypeInformation.pop();
        expression.getFalseExpression().visit(this);
        // store type information
        final ClassNode typeOfTrue = getType(expression.getTrueExpression());
        final ClassNode typeOfFalse = getType(expression.getFalseExpression());
        storeType(expression, lowestUpperBound(typeOfTrue, typeOfFalse));
        popAssignmentTracking(oldTracker);
    }

    private void pushTemporaryTypeInfo() {
        Map<Object, List<ClassNode>> potentialTypes = new HashMap<Object, List<ClassNode>>();
        temporaryIfBranchTypeInformation.push(potentialTypes);
    }


    private void storeType(Expression exp, ClassNode cn) {
        if (cn == UNKNOWN_PARAMETER_TYPE) {
            // this can happen for example when "null" is used in an assignment or a method parameter.
            // In that case, instead of storing the virtual type, we must "reset" type information
            // by determining the declaration type of the expression
            storeType(exp, getOriginalDeclarationType(exp));
            return;
        }
        ClassNode oldValue = (ClassNode) exp.putNodeMetaData(StaticTypesMarker.INFERRED_TYPE, cn);
        if (oldValue != null) {
            // this may happen when a variable declaration type is wider than the subsequent assignment values
            // for example :
            // def o = 1 // first, an int
            // o = 'String' // then a string
            // o = new Object() // and eventually an object !
            // in that case, the INFERRED_TYPE corresponds to the current inferred type, while
            // DECLARATION_INFERRED_TYPE is the type which should be used for the initial type declaration
            ClassNode oldDIT = (ClassNode) exp.getNodeMetaData(StaticTypesMarker.DECLARATION_INFERRED_TYPE);
            if (oldDIT != null) {
                exp.putNodeMetaData(StaticTypesMarker.DECLARATION_INFERRED_TYPE, lowestUpperBound(oldDIT, cn));
            } else {
                exp.putNodeMetaData(StaticTypesMarker.DECLARATION_INFERRED_TYPE, lowestUpperBound(oldValue, cn));
            }
        }
        if (exp instanceof VariableExpression) {
            VariableExpression var = (VariableExpression) exp;
            final Variable accessedVariable = var.getAccessedVariable();
            if (accessedVariable != null && accessedVariable != exp && accessedVariable instanceof VariableExpression) {
                storeType((Expression) accessedVariable, cn);
            }
            if (var.isClosureSharedVariable()) {
                List<ClassNode> assignedTypes = closureSharedVariablesAssignmentTypes.get(var);
                if (assignedTypes == null) {
                    assignedTypes = new LinkedList<ClassNode>();
                    closureSharedVariablesAssignmentTypes.put(var, assignedTypes);
                }
                assignedTypes.add(cn);
            }
            if (!temporaryIfBranchTypeInformation.empty()) {
                List<ClassNode> temporaryTypesForExpression = getTemporaryTypesForExpression(exp);
                if (temporaryTypesForExpression != null && !temporaryTypesForExpression.isEmpty()) {
                    // a type inference has been made on a variable which type was defined in an instanceof block
                    // we erase available information with the new type
                    temporaryTypesForExpression.clear();
                }
            }
        }
    }

    private ClassNode getResultType(ClassNode left, int op, ClassNode right, BinaryExpression expr) {
        ClassNode leftRedirect = left.redirect();
        ClassNode rightRedirect = right.redirect();

        Expression leftExpression = expr.getLeftExpression();
        if (op == ASSIGN || op == ASSIGNMENT_OPERATOR) {
            if (leftRedirect.isArray() && !rightRedirect.isArray()) return leftRedirect;
            if (leftRedirect.implementsInterface(Collection_TYPE) && rightRedirect.implementsInterface(Collection_TYPE)) {
                // because of type inferrence, we must perform an additional check if the right expression
                // is an empty list expression ([]). In that case and only in that case, the inferred type
                // will be wrong, so we will prefer the left type
                if (expr.getRightExpression() instanceof ListExpression) {
                    List<Expression> list = ((ListExpression) expr.getRightExpression()).getExpressions();
                    if (list.isEmpty()) return left;
                }
                return right;
            }
            if (rightRedirect.implementsInterface(Collection_TYPE) && rightRedirect.isDerivedFrom(leftRedirect)) {
                // ex : def foos = ['a','b','c']
                return right;
            }
            if (leftExpression instanceof VariableExpression) {
                ClassNode initialType = getOriginalDeclarationType(leftExpression).redirect();
                // as anything can be assigned to a String, Class or boolean, return the left type instead
                if (STRING_TYPE.equals(initialType)
                        || CLASS_Type.equals(initialType)
                        || Boolean_TYPE.equals(initialType)) {
                    return initialType;
                }
            }
            return right;
        } else if (isBoolIntrinsicOp(op)) {
            return boolean_TYPE;
        } else if (isArrayOp(op)) {
            if (ClassHelper.STRING_TYPE.equals(left)) {
                // special case here
                return ClassHelper.STRING_TYPE;
            }
            return inferComponentType(left);
        } else if (op == FIND_REGEX) {
            // this case always succeeds the result is a Matcher
            return Matcher_TYPE;
        }
        // the left operand is determining the result of the operation
        // for primitives and their wrapper we use a fixed table here
        else if (isNumberType(leftRedirect) && isNumberType(rightRedirect)) {
            if (isOperationInGroup(op)) {
                if (isIntCategory(leftRedirect) && isIntCategory(rightRedirect)) return int_TYPE;
                if (isLongCategory(leftRedirect) && isLongCategory(rightRedirect)) return long_TYPE;
                if (isFloat(leftRedirect) && isFloat(rightRedirect)) return float_TYPE;
                if (isDouble(leftRedirect) && isDouble(rightRedirect)) return double_TYPE;
            } else if (isPowerOperator(op)) {
                return Number_TYPE;
            } else if (isBitOperator(op)) {
                if (isIntCategory(leftRedirect) && isIntCategory(rightRedirect)) return int_TYPE;
                if (isLongCategory(leftRedirect) && isLongCategory(rightRedirect)) return Long_TYPE;
                if (isBigIntCategory(leftRedirect) && isBigIntCategory(rightRedirect)) return BigInteger_TYPE;
            } else if (isCompareToBoolean(op) || op == COMPARE_EQUAL) {
                return boolean_TYPE;
            }
        }


        // try to find a method for the operation
        String operationName = getOperationName(op);
        if (isShiftOperation(operationName) && isNumberCategory(leftRedirect) && (isIntCategory(rightRedirect) || isLongCategory(rightRedirect))) {
            return leftRedirect;
        }

        // Divisions may produce different results depending on operand types
        if (DIVIDE == op || DIVIDE_EQUAL == op) {
            if (isFloatingCategory(leftRedirect) || isFloatingCategory(rightRedirect)) {
                return Double_TYPE;
            } else if (BigDecimal_TYPE.equals(leftRedirect) || BigDecimal_TYPE.equals(rightRedirect)) {
                return BigDecimal_TYPE;
            }
        } else if (isOperationInGroup(op)) {
            if (isNumberCategory(getWrapper(leftRedirect)) && isNumberCategory(getWrapper(rightRedirect))) {
                return getGroupOperationResultType(leftRedirect, rightRedirect);
            }
        }

        MethodNode method = findMethodOrFail(expr, left, operationName, right);
        if (method != null) {
            typeCheckMethodsWithGenerics(left, new ClassNode[]{right}, method, expr);
            if (isAssignment(op)) return left;
            if (isCompareToBoolean(op)) return boolean_TYPE;
            if (op == COMPARE_TO) return int_TYPE;
            return inferReturnTypeGenerics(left, method, new ArgumentListExpression(expr.getRightExpression()));
        }
        //TODO: other cases
        return null;
    }

    private static ClassNode getGroupOperationResultType(ClassNode a, ClassNode b) {
        if (isBigIntCategory(a) && isBigIntCategory(b)) return BigInteger_TYPE;
        if (isBigDecCategory(a) && isBigDecCategory(b)) return BigDecimal_TYPE;
<<<<<<< HEAD
        if (BigDecimal_TYPE.equals(a)||BigDecimal_TYPE.equals(b)) return BigDecimal_TYPE;
        if (BigInteger_TYPE.equals(a)||BigInteger_TYPE.equals(b)) {
=======
        if (BigDecimal_TYPE.equals(a) || BigDecimal_TYPE.equals(b)) return BigDecimal_TYPE;
        if (BigInteger_TYPE.equals(a) || BigInteger_TYPE.equals(b)) {
>>>>>>> 511924ee
            if (isBigIntCategory(a) && isBigIntCategory(b)) return BigInteger_TYPE;
            return BigDecimal_TYPE;
        }
        if (double_TYPE.equals(a) || double_TYPE.equals(b)) return double_TYPE;
        if (Double_TYPE.equals(a) || Double_TYPE.equals(b)) return Double_TYPE;
        if (float_TYPE.equals(a) || float_TYPE.equals(b)) return float_TYPE;
        if (Float_TYPE.equals(a) || Float_TYPE.equals(b)) return Float_TYPE;
        if (long_TYPE.equals(a) || long_TYPE.equals(b)) return long_TYPE;
        if (Long_TYPE.equals(a) || Long_TYPE.equals(b)) return Long_TYPE;
        if (int_TYPE.equals(a) || int_TYPE.equals(b)) return int_TYPE;
        if (Integer_TYPE.equals(a) || Integer_TYPE.equals(b)) return Integer_TYPE;
        if (short_TYPE.equals(a) || short_TYPE.equals(b)) return short_TYPE;
        if (Short_TYPE.equals(a) || Short_TYPE.equals(b)) return Short_TYPE;
        if (byte_TYPE.equals(a) || byte_TYPE.equals(b)) return byte_TYPE;
        if (Byte_TYPE.equals(a) || Byte_TYPE.equals(b)) return Byte_TYPE;
        if (char_TYPE.equals(a) || char_TYPE.equals(b)) return char_TYPE;
        if (Character_TYPE.equals(a) || Character_TYPE.equals(b)) return Character_TYPE;
        return Number_TYPE;
    }

    private ClassNode inferComponentType(final ClassNode containerType) {
        final ClassNode componentType = containerType.getComponentType();
        if (componentType == null) {
            // check if any generic information could help
            GenericsType[] types = containerType.getGenericsTypes();
            if (types != null && types.length == 1) {
                return types[0].getType();
            }
            return OBJECT_TYPE;
        } else {
            return componentType;
        }
    }

    protected MethodNode findMethodOrFail(
            Expression expr,
            ClassNode receiver, String name, ClassNode... args) {
        final List<MethodNode> methods = findMethod(receiver, name, args);
        if (methods.isEmpty()) {
            addStaticTypeError("Cannot find matching method " + receiver.getName() + "#" + toMethodParametersString(name, args), expr);
        } else if (methods.size() == 1) {
            return methods.get(0);
        } else {
            addStaticTypeError("Reference to method is ambiguous. Cannot choose between " + methods, expr);
        }
        return null;
    }

    private List<MethodNode> findMethod(
            ClassNode receiver, String name, ClassNode... args) {
        if (isPrimitiveType(receiver)) receiver = getWrapper(receiver);
        List<MethodNode> methods;
        if ("<init>".equals(name)) {
            methods = new ArrayList<MethodNode>(receiver.getDeclaredConstructors());
            if (methods.isEmpty()) {
                MethodNode node = new ConstructorNode(Opcodes.ACC_PUBLIC, Parameter.EMPTY_ARRAY, ClassNode.EMPTY_ARRAY, EmptyStatement.INSTANCE);
                node.setDeclaringClass(receiver);
                return Collections.singletonList(node);
            }
        } else {
            methods = receiver.getMethods(name);
            if (closureExpression == null) {
                // not in a closure
                ClassNode parent = receiver;
                while (parent instanceof InnerClassNode && !parent.isStaticClass()) {
                    parent = receiver.getOuterClass();
                    methods.addAll(parent.getMethods(name));
                }
            }
            if (methods.isEmpty() && (args == null || args.length == 0)) {
                // check if it's a property
                String pname = null;
                if (name.startsWith("get")) {
                    pname = java.beans.Introspector.decapitalize(name.substring(3));
                } else if (name.startsWith("is")) {
                    pname = java.beans.Introspector.decapitalize(name.substring(2));
                }
                if (pname != null) {
                    // we don't use property exists there because findMethod is called on super clases recursively
                    PropertyNode property = receiver.getProperty(pname);
                    if (property != null) {
                        MethodNode node = new MethodNode(name, Opcodes.ACC_PUBLIC, property.getType(), Parameter.EMPTY_ARRAY, ClassNode.EMPTY_ARRAY, EmptyStatement.INSTANCE);
                        node.setDeclaringClass(receiver);
                        return Collections.singletonList(
                                node);

                    }
                }
            } else if (methods.isEmpty() && args != null && args.length == 1) {
                // maybe we are looking for a setter ?
                if (name.startsWith("set")) {
                    String pname = java.beans.Introspector.decapitalize(name.substring(3));
                    PropertyNode property = receiver.getProperty(pname);
                    if (property != null) {
                        ClassNode type = property.getOriginType();
                        if (implementsInterfaceOrIsSubclassOf(args[0], type)) {
                            MethodNode node = new MethodNode(name, Opcodes.ACC_PUBLIC, VOID_TYPE, new Parameter[]{
                                    new Parameter(type, "arg")
                            }, ClassNode.EMPTY_ARRAY, EmptyStatement.INSTANCE);
                            node.setDeclaringClass(receiver);
                            return Collections.singletonList(node);
                        }
                    }
                }
            }
        }


        List<MethodNode> chosen = chooseBestMethod(receiver, methods, args);
        if (!chosen.isEmpty()) return chosen;
        // perform a lookup in DGM methods
        methods.clear();
        chosen = findDGMMethodsByNameAndArguments(receiver, name, args, methods);
        if (!chosen.isEmpty()) {
            return chosen;
        }

        if (receiver == ClassHelper.GSTRING_TYPE) return findMethod(ClassHelper.STRING_TYPE, name, args);

        if (pluginFactory != null) {
            TypeCheckerPlugin plugin = pluginFactory.getTypeCheckerPlugin(classNode);
            if (plugin != null) {
                List<MethodNode> methodNodes = plugin.findMethod(receiver, name, args);
                if (methodNodes != null && !methodNodes.isEmpty()) return methodNodes;
            }
        }

        return EMPTY_METHODNODE_LIST;
    }

    protected ClassNode getType(ASTNode exp) {
        ClassNode cn = (ClassNode) exp.getNodeMetaData(StaticTypesMarker.INFERRED_TYPE);
        if (cn != null) return cn;
        if (exp instanceof ClassExpression) {
            ClassNode node = CLASS_Type.getPlainNodeReference();
            node.setGenericsTypes(new GenericsType[]{
                    new GenericsType(((ClassExpression) exp).getType())
            });
            return node;
        } else if (exp instanceof VariableExpression) {
            VariableExpression vexp = (VariableExpression) exp;
            if (vexp == VariableExpression.THIS_EXPRESSION) return classNode;
            if (vexp == VariableExpression.SUPER_EXPRESSION) return classNode.getSuperClass();
            final Variable variable = vexp.getAccessedVariable();
            if (variable != null && variable != vexp && variable instanceof VariableExpression) {
                return getType((Expression) variable);
            }
            if (variable instanceof Parameter) {
                Parameter parameter = (Parameter) variable;
                ClassNode type = forLoopVariableTypes.get(parameter);
                if (type != null) return type;
            }
        } else if (exp instanceof PropertyExpression) {
            PropertyExpression pexp = (PropertyExpression) exp;
            ClassNode objectExpType = getType(pexp.getObjectExpression());
            if ((LIST_TYPE.equals(objectExpType) || objectExpType.implementsInterface(LIST_TYPE)) && pexp.isSpreadSafe()) {
                // list*.property syntax
                // todo : type inferrence on list content when possible
                return LIST_TYPE;
            } else if ((objectExpType.equals(MAP_TYPE) || objectExpType.implementsInterface(MAP_TYPE)) && pexp.isSpreadSafe()) {
                // map*.property syntax
                // only "key" and "value" are allowed
                String propertyName = pexp.getPropertyAsString();
                GenericsType[] types = objectExpType.getGenericsTypes();
                if ("key".equals(propertyName)) {
                    if (types.length == 2) {
                        ClassNode listKey = LIST_TYPE.getPlainNodeReference();
                        listKey.setGenericsTypes(new GenericsType[]{types[0]});
                        return listKey;
                    }
                } else if ("value".equals(propertyName)) {
                    if (types.length == 2) {
                        ClassNode listValue = LIST_TYPE.getPlainNodeReference();
                        listValue.setGenericsTypes(new GenericsType[]{types[1]});
                        return listValue;
                    }
                } else {
                    addStaticTypeError("Spread operator on map only allows one of [key,value]", pexp);
                }
                return LIST_TYPE;
            } else if (objectExpType.isEnum()) {
                return objectExpType;
            } else {
                final AtomicReference<ClassNode> result = new AtomicReference<ClassNode>(ClassHelper.VOID_TYPE);
                existsProperty(pexp, false, new PropertyLookupVisitor(result));
                return result.get();
            }
        }
        if (exp instanceof ListExpression) {
            return inferListExpressionType((ListExpression) exp);
        } else if (exp instanceof MapExpression) {
            return inferMapExpressionType((MapExpression) exp);
        }
        if (exp instanceof MethodNode) {
            ClassNode ret = (ClassNode) exp.getNodeMetaData(StaticTypesMarker.INFERRED_RETURN_TYPE);
            return ret != null ? ret : ((MethodNode) exp).getReturnType();
        }
        if (exp instanceof ClosureExpression) {
            ClassNode irt = (ClassNode) exp.getNodeMetaData(StaticTypesMarker.INFERRED_RETURN_TYPE);
            if (irt != null) {
                irt = wrapTypeIfNecessary(irt);
                ClassNode result = CLOSURE_TYPE.getPlainNodeReference();
                result.setGenericsTypes(new GenericsType[]{new GenericsType(irt)});
                return result;
            }
        }
        if (exp instanceof RangeExpression) {
            ClassNode plain = ClassHelper.RANGE_TYPE.getPlainNodeReference();
            RangeExpression re = (RangeExpression) exp;
            ClassNode fromType = getType(re.getFrom());
            ClassNode toType = getType(re.getTo());
            if (fromType.equals(toType)) {
                plain.setGenericsTypes(new GenericsType[]{
                        new GenericsType(wrapTypeIfNecessary(fromType))
                });
            } else {
                plain.setGenericsTypes(new GenericsType[]{
                        new GenericsType(wrapTypeIfNecessary(lowestUpperBound(fromType, toType)))
                });
            }
            return plain;
        }
        if (exp instanceof UnaryPlusExpression) {
            return getType(((UnaryPlusExpression) exp).getExpression());
        }
        if (exp instanceof UnaryMinusExpression) {
            return getType(((UnaryMinusExpression) exp).getExpression());
        }
        if (exp instanceof BitwiseNegationExpression) {
            return getType(((BitwiseNegationExpression) exp).getExpression());
        }
        return exp instanceof VariableExpression ? ((VariableExpression) exp).getOriginType() : ((Expression) exp).getType();
    }

    private ClassNode inferListExpressionType(final ListExpression list) {
        List<Expression> expressions = list.getExpressions();
        if (expressions.isEmpty()) {
            // cannot infer, return list type
            return list.getType();
        }
        ClassNode listType = list.getType();
        GenericsType[] genericsTypes = listType.getGenericsTypes();
        if ((genericsTypes == null
                || genericsTypes.length == 0
                || (genericsTypes.length == 1 && OBJECT_TYPE.equals(genericsTypes[0].getType())))
                && (!expressions.isEmpty())) {
            // maybe we can infer the component type
            List<ClassNode> nodes = new LinkedList<ClassNode>();
            for (Expression expression : expressions) {
                if (expression instanceof ConstantExpression && ((ConstantExpression) expression).getValue() == null) {
                    // a null element is found in the list, skip it because we'll use the other elements from the list
                } else {
                    nodes.add(getType(expression));
                }
            }
            if (nodes.isEmpty()) {
                // every element was the null constant
                return listType;
            }
            ClassNode superType = getWrapper(lowestUpperBound(nodes)); // to be used in generics, type must be boxed
            ClassNode inferred = listType.getPlainNodeReference();
            inferred.setGenericsTypes(new GenericsType[]{new GenericsType(wrapTypeIfNecessary(superType))});
            return inferred;
        }
        return listType;
    }

    private ClassNode inferMapExpressionType(final MapExpression map) {
        ClassNode mapType = map.getType();
        List<MapEntryExpression> entryExpressions = map.getMapEntryExpressions();
        if (entryExpressions.isEmpty()) return mapType;
        GenericsType[] genericsTypes = mapType.getGenericsTypes();
        if (genericsTypes == null
                || genericsTypes.length < 2
                || (genericsTypes.length == 2 && OBJECT_TYPE.equals(genericsTypes[0].getType()) && OBJECT_TYPE.equals(genericsTypes[1].getType()))) {
            List<ClassNode> keyTypes = new LinkedList<ClassNode>();
            List<ClassNode> valueTypes = new LinkedList<ClassNode>();
            for (MapEntryExpression entryExpression : entryExpressions) {
                keyTypes.add(getType(entryExpression.getKeyExpression()));
                valueTypes.add(getType(entryExpression.getValueExpression()));
            }
            ClassNode keyType = getWrapper(lowestUpperBound(keyTypes));  // to be used in generics, type must be boxed
            ClassNode valueType = getWrapper(lowestUpperBound(valueTypes));  // to be used in generics, type must be boxed
            if (!OBJECT_TYPE.equals(keyType) || !OBJECT_TYPE.equals(valueType)) {
                ClassNode inferred = mapType.getPlainNodeReference();
                inferred.setGenericsTypes(new GenericsType[]{new GenericsType(wrapTypeIfNecessary(keyType)), new GenericsType(wrapTypeIfNecessary(valueType))});
                return inferred;
            }
        }
        return mapType;
    }

    /**
     * If a method call returns a parameterized type, then we can perform additional inference on the
     * return type, so that the type gets actual type parameters. For example, the method
     * Arrays.asList(T...) is generified with type T which can be deduced from actual type
     * arguments.
     *
     * @param method    the method node
     * @param arguments the method call arguments
     * @return parameterized, infered, class node
     */
    private ClassNode inferReturnTypeGenerics(final ClassNode receiver, final MethodNode method, final Expression arguments) {
        ClassNode returnType = method.getReturnType();
        if (method instanceof ExtensionMethodNode
                && (returnType.isGenericsPlaceHolder() || returnType.isArray() && returnType.getComponentType().isGenericsPlaceHolder())) {
            // check if the placeholder corresponds to the placeholder of the first parameter
            ExtensionMethodNode emn = (ExtensionMethodNode) method;
            MethodNode dgmMethod = emn.getExtensionMethodNode();
            ClassNode firstParam = dgmMethod.getParameters()[0].getOriginType();
            if (firstParam.isGenericsPlaceHolder() || firstParam.isArray() && firstParam.getComponentType().isGenericsPlaceHolder()) {
                ClassNode paramType = firstParam.isArray() ? firstParam.getComponentType() : firstParam;
                ClassNode returnTypeComp = returnType.isArray() ? returnType.getComponentType() : returnType;
                if (paramType.getName().equals(returnTypeComp.getName())) {
                    return returnType.isArray() ? receiver : receiver.getComponentType();
                }
            }
        }
        if (!isUsingGenericsOrIsArrayUsingGenerics(returnType)) return returnType;
        GenericsType[] returnTypeGenerics = returnType.isArray() ? returnType.getComponentType().getGenericsTypes() : returnType.getGenericsTypes();
        List<GenericsType> placeholders = new LinkedList<GenericsType>();
        for (GenericsType returnTypeGeneric : returnTypeGenerics) {
            if (returnTypeGeneric.isPlaceholder() || returnTypeGeneric.isWildcard()) {
                placeholders.add(returnTypeGeneric);
            }
        }
        if (placeholders.isEmpty()) return returnType; // nothing to infer
        Map<String, GenericsType> resolvedPlaceholders = new HashMap<String, GenericsType>();
        GenericsUtils.extractPlaceholders(receiver, resolvedPlaceholders);
        GenericsUtils.extractPlaceholders(method.getReturnType(), resolvedPlaceholders);
        // then resolve receivers from method arguments
        Parameter[] parameters = method.getParameters();
        boolean isVargs = isVargs(parameters);
        ArgumentListExpression argList = InvocationWriter.makeArgumentList(arguments);
        List<Expression> expressions = argList.getExpressions();
        int paramLength = parameters.length;
        if (expressions.size() >= paramLength) {
            for (int i = 0; i < paramLength; i++) {
                boolean lastArg = i == paramLength - 1;
                ClassNode type = parameters[i].getType();
                if (!type.isUsingGenerics() && type.isArray()) type = type.getComponentType();
                if (type.isUsingGenerics()) {
                    ClassNode actualType = getType(expressions.get(i));
                    if (isVargs && lastArg && actualType.isArray()) {
                        actualType = actualType.getComponentType();
                    }
                    actualType = wrapTypeIfNecessary(actualType);
                    Map<String, GenericsType> typePlaceholders = GenericsUtils.extractPlaceholders(type.isArray() ? type.getComponentType() : type);
                    if (OBJECT_TYPE.equals(type)) {
                        // special case for handing Object<E> -> Object
                        for (String key : typePlaceholders.keySet()) {
                            resolvedPlaceholders.put(key, new GenericsType(actualType));
                        }
                    } else {
                        while (!actualType.equals(type)) {
                            Set<ClassNode> interfaces = actualType.getAllInterfaces();
                            boolean intf = false;
                            for (ClassNode anInterface : interfaces) {
                                if (anInterface.equals(type)) {
                                    intf = true;
                                    actualType = GenericsUtils.parameterizeInterfaceGenerics(actualType, anInterface);
                                }
                            }
                            if (!intf) actualType = actualType.getUnresolvedSuperClass();
                        }
                        Map<String, GenericsType> actualTypePlaceholders = GenericsUtils.extractPlaceholders(actualType);
                        for (Map.Entry<String, GenericsType> typeEntry : actualTypePlaceholders.entrySet()) {
                            String key = typeEntry.getKey();
                            GenericsType value = typeEntry.getValue();
                            GenericsType alias = typePlaceholders.get(key);
                            if (alias != null && alias.isPlaceholder()) {
                                resolvedPlaceholders.put(alias.getName(), value);
                            }
                        }
                    }

                }
            }
        }
        GenericsType[] copy = new GenericsType[returnTypeGenerics.length];
        for (int i = 0; i < copy.length; i++) {
            GenericsType returnTypeGeneric = returnTypeGenerics[i];
            if (returnTypeGeneric.isPlaceholder() || returnTypeGeneric.isWildcard()) {
                GenericsType resolved = resolvedPlaceholders.get(returnTypeGeneric.getName());
                if (resolved == null) resolved = returnTypeGeneric;
                copy[i] = resolved;
            } else {
                copy[i] = returnTypeGeneric;
            }
        }
        if (returnType.equals(OBJECT_TYPE)) {
            if (copy[0].getType().isGenericsPlaceHolder()) return OBJECT_TYPE;
            return copy[0].getType();
        }
        if (returnType.isArray()) {
            returnType = returnType.getComponentType().getPlainNodeReference();
            returnType.setGenericsTypes(copy);
            if (OBJECT_TYPE.equals(returnType)) {
                // replace Object<Component> with Component
                returnType = copy[0].getType();
            }
            returnType = returnType.makeArray();
        } else {
            returnType = returnType.getPlainNodeReference();
            returnType.setGenericsTypes(copy);
        }
        if (returnType.equals(Annotation_TYPE) && returnType.getGenericsTypes() != null && !returnType.getGenericsTypes()[0].isPlaceholder()) {
            return returnType.getGenericsTypes()[0].getType();
        }
        return returnType;
    }

    private void typeCheckMethodsWithGenerics(ClassNode receiver, ClassNode[] arguments, MethodNode candidateMethod, Expression location) {
        if (!isUsingGenericsOrIsArrayUsingGenerics(receiver)) return;
        boolean failure = false;
        GenericsType[] methodGenericTypes = null;
        ClassNode methodNodeReceiver = candidateMethod.getDeclaringClass();
        if (!implementsInterfaceOrIsSubclassOf(receiver, methodNodeReceiver) || !isUsingGenericsOrIsArrayUsingGenerics(methodNodeReceiver))
            return;
        // both candidate method and receiver have generic information so a check is possible
        Parameter[] parameters = candidateMethod.getParameters();
        int argNum = 0;
        for (Parameter parameter : parameters) {
            ClassNode type = parameter.getType();
            if (type.isUsingGenerics()) {
                methodGenericTypes =
                        GenericsUtils.alignGenericTypes(
                                receiver.redirect().getGenericsTypes(),
                                receiver.getGenericsTypes(),
                                type.getGenericsTypes());
                if (methodGenericTypes.length == 1) {
                    ClassNode nodeType = getWrapper(methodGenericTypes[0].getType());
                    GenericsType[] argumentGenericTypes = arguments[argNum].getGenericsTypes();
                    ClassNode actualType = argumentGenericTypes != null ? getWrapper(argumentGenericTypes[0].getType()) : nodeType;
                    if (!implementsInterfaceOrIsSubclassOf(actualType, nodeType)) {
                        failure = true;
                    }
                } else {
                    // not sure this is possible !
                }
            } else if (type.isArray() && type.getComponentType().isUsingGenerics()) {
                ClassNode componentType = type.getComponentType();
                methodGenericTypes =
                        GenericsUtils.alignGenericTypes(
                                receiver.redirect().getGenericsTypes(),
                                receiver.getGenericsTypes(),
                                componentType.getGenericsTypes());
                if (methodGenericTypes.length == 1) {
                    ClassNode nodeType = getWrapper(methodGenericTypes[0].getType());
                    ClassNode actualType = getWrapper(arguments[argNum].getComponentType());
                    if (!implementsInterfaceOrIsSubclassOf(actualType, nodeType)) {
                        failure = true;
                        // for proper error message
                        GenericsType baseGT = methodGenericTypes[0];
                        methodGenericTypes[0] = new GenericsType(baseGT.getType(), baseGT.getUpperBounds(), baseGT.getLowerBound());
                        methodGenericTypes[0].setType(methodGenericTypes[0].getType().makeArray());
                    }
                } else {
                    // not sure this is possible !
                }
            }
            argNum++;
        }
        if (failure) {
            ClassNode[] parameterTypes = new ClassNode[methodGenericTypes.length];
            for (int i = 0; i < methodGenericTypes.length; i++) {
                parameterTypes[i] = methodGenericTypes[i].getType();
            }
            addStaticTypeError("Cannot call " + receiver.getName() + "#" +
                    toMethodParametersString(candidateMethod.getName(), parameterTypes) +
                    " with arguments " + formatArgumentList(arguments), location);
        }
    }

    private static String formatArgumentList(ClassNode[] nodes) {
        if (nodes == null) return "[]";
        StringBuilder sb = new StringBuilder(24 * nodes.length);
        sb.append("[");
        for (ClassNode node : nodes) {
            sb.append(node.toString(false));
            sb.append(", ");
        }
        if (sb.length() > 1) {
            sb.setCharAt(sb.length() - 2, ']');
        }
        return sb.toString();
    }

    @Override
    protected void addError(final String msg, final ASTNode expr) {
        int line = expr.getLineNumber();
        int col = expr.getColumnNumber();
        Long err = ((long) expr.getLineNumber()) << 16 + expr.getColumnNumber();
        if (!reportedErrors.contains(err)) {
            errorCollector.addErrorAndContinue(
                    new SyntaxErrorMessage(new SyntaxException(msg + '\n', line, col), source)
            );
            reportedErrors.add(err);
        }
    }

    protected void addStaticTypeError(final String msg, final ASTNode expr) {
        if (expr.getColumnNumber() > 0 && expr.getLineNumber() > 0) {
            addError(StaticTypesTransformation.STATIC_ERROR_PREFIX + msg, expr);
        } else {
            // ignore errors which are related to unknown source locations
            // because they are likely related to generated code
        }
    }

    public void setMethodsToBeVisited(final Set<MethodNode> methodsToBeVisited) {
        this.methodsToBeVisited = methodsToBeVisited;
    }

    public void performSecondPass() {
        for (Expression expression : secondPassExpressions) {
            if (expression instanceof MethodCallExpression) {
                MethodCallExpression call = (MethodCallExpression) expression;
                Expression objectExpression = call.getObjectExpression();
                if (objectExpression instanceof VariableExpression) {
<<<<<<< HEAD
                     // this should always be the case, but adding a test is safer
                     Variable target = findTargetVariable((VariableExpression) objectExpression);
                     if (target instanceof VariableExpression) {
                         VariableExpression var = (VariableExpression) target;
                         List<ClassNode> classNodes = closureSharedVariablesAssignmentTypes.get(var);
                         if (classNodes!=null && classNodes.size()>1) {
                             ClassNode lub = lowestUpperBound(classNodes);
                             MethodNode methodNode = (MethodNode) call.getNodeMetaData(StaticTypesMarker.DIRECT_METHOD_CALL_TARGET);
                             // we must check that such a method exists on the LUB
                             Parameter[] parameters = methodNode.getParameters();
                             ClassNode[] params = new ClassNode[parameters.length];
                             for (int i = 0; i < params.length; i++) {
                                 params[i] = parameters[i].getType();
                             }
                             List<MethodNode> method = findMethod(lub, methodNode.getName(), params);
                             if (method.size()!=1) {
                                 addStaticTypeError("A closure shared variable ["+target.getName()+"] has been assigned with various types and the method" +
                                " ["+toMethodParametersString(methodNode.getName(), params)+"]"+
                                 " does not exist in the lowest upper bound of those types: ["+
                                 lub.toString(false)+"]. In general, this is a bad practice (variable reuse) because the compiler cannot"+
                                 " determine safely what is the type of the variable at the moment of the call in a multithreaded context.", call);
                             }
                         }
                     }
                 }
=======
                    // this should always be the case, but adding a test is safer
                    Variable target = findTargetVariable((VariableExpression) objectExpression);
                    if (target instanceof VariableExpression) {
                        VariableExpression var = (VariableExpression) target;
                        List<ClassNode> classNodes = closureSharedVariablesAssignmentTypes.get(var);
                        if (classNodes != null && classNodes.size() > 1) {
                            ClassNode lub = lowestUpperBound(classNodes);
                            MethodNode methodNode = (MethodNode) call.getNodeMetaData(StaticTypesMarker.DIRECT_METHOD_CALL_TARGET);
                            // we must check that such a method exists on the LUB
                            Parameter[] parameters = methodNode.getParameters();
                            ClassNode[] params = new ClassNode[parameters.length];
                            for (int i = 0; i < params.length; i++) {
                                params[i] = parameters[i].getType();
                            }
                            List<MethodNode> method = findMethod(lub, methodNode.getName(), params);
                            if (method.size() != 1) {
                                addStaticTypeError("A closure shared variable [" + target.getName() + "] has been assigned with various types and the method" +
                                        " [" + toMethodParametersString(methodNode.getName(), params) + "]" +
                                        " does not exist in the lowest upper bound of those types: [" +
                                        lub.toString(false) + "]. In general, this is a bad practice (variable reuse) because the compiler cannot" +
                                        " determine safely what is the type of the variable at the moment of the call in a multithreaded context.", call);
                            }
                        }
                    }
                }
>>>>>>> 511924ee
            }
        }
    }

    /**
     * Returns a wrapped type if, and only if, the provided class node is a primitive type.
     * This method differs from {@link ClassHelper#getWrapper(org.codehaus.groovy.ast.ClassNode)} as it will
     * return the same instance if the provided type is not a generic type.
     *
     * @param type
     * @return
     */
    private static ClassNode wrapTypeIfNecessary(ClassNode type) {
        if (isPrimitiveType(type)) return getWrapper(type);
        return type;
    }

    private static boolean isClassInnerClassOrEqualTo(ClassNode toBeChecked, ClassNode start) {
        if (start == toBeChecked) return true;
        if (start instanceof InnerClassNode) {
            return isClassInnerClassOrEqualTo(toBeChecked, start.getOuterClass());
        }
        return false;
    }

    /**
     * A visitor used as a callback to {@link StaticTypeCheckingVisitor#existsProperty(org.codehaus.groovy.ast.expr.PropertyExpression, boolean, org.codehaus.groovy.ast.ClassCodeVisitorSupport)}
     * which will return set the type of the found property in the provided reference.
     */
    private static class PropertyLookupVisitor extends ClassCodeVisitorSupport {
        private final AtomicReference<ClassNode> result;

        public PropertyLookupVisitor(final AtomicReference<ClassNode> result) {
            this.result = result;
        }

        @Override
        protected SourceUnit getSourceUnit() {
            return null;
        }

        @Override
        public void visitMethod(final MethodNode node) {
            result.set(node.getReturnType());
        }

        @Override
        public void visitProperty(final PropertyNode node) {
            result.set(node.getType());
        }

        @Override
        public void visitField(final FieldNode field) {
            result.set(field.getType());
        }
    }

    private class VariableExpressionTypeMemoizer extends ClassCodeVisitorSupport {
        private final Map<VariableExpression, ClassNode> varOrigType;

        public VariableExpressionTypeMemoizer(final Map<VariableExpression, ClassNode> varOrigType) {
            this.varOrigType = varOrigType;
        }

        @Override
        protected SourceUnit getSourceUnit() {
            return source;
        }

        @Override
        public void visitVariableExpression(final VariableExpression expression) {
            super.visitVariableExpression(expression);
            Variable var = findTargetVariable(expression);
            if (var instanceof VariableExpression) {
                VariableExpression ve = (VariableExpression) var;
                varOrigType.put(ve, (ClassNode) ve.getNodeMetaData(StaticTypesMarker.INFERRED_TYPE));
            }
        }
    }

    // ------------------- codecs for method return type signatures ------------------------------

    protected static interface SignatureCodec {
        String encode(ClassNode node);

        ClassNode decode(String signature);
    }

    private static class SignatureCodecVersion1 implements SignatureCodec {

        private void doEncode(final ClassNode node, DataOutputStream dos) throws IOException {
            dos.writeUTF(node.getClass().getSimpleName());
            if (node instanceof UnionTypeClassNode) {
                UnionTypeClassNode union = (UnionTypeClassNode) node;
                ClassNode[] delegates = union.getDelegates();
                dos.writeInt(delegates.length);
                for (ClassNode delegate : delegates) {
                    doEncode(delegate, dos);
                }
                return;
            } else if (node instanceof LowestUpperBoundClassNode) {
                LowestUpperBoundClassNode lub = (LowestUpperBoundClassNode) node;
                dos.writeUTF(lub.getLubName());
                doEncode(lub.getUnresolvedSuperClass(), dos);
                ClassNode[] interfaces = lub.getInterfaces();
                if (interfaces == null) {
                    dos.writeInt(-1);
                } else {
                    dos.writeInt(interfaces.length);
                    for (ClassNode anInterface : interfaces) {
                        doEncode(anInterface, dos);
                    }
                }
                return;
            }
            if (node.isArray()) {
                dos.writeBoolean(true);
                doEncode(node.getComponentType(), dos);
            } else {
                dos.writeBoolean(false);
                dos.writeUTF(BytecodeHelper.getTypeDescription(node));
                dos.writeBoolean(node.isUsingGenerics());
                GenericsType[] genericsTypes = node.getGenericsTypes();
                if (genericsTypes == null) {
                    dos.writeInt(-1);
                } else {
                    dos.writeInt(genericsTypes.length);
                    for (GenericsType type : genericsTypes) {
                        dos.writeBoolean(type.isPlaceholder());
                        dos.writeBoolean(type.isWildcard());
                        doEncode(type.getType(), dos);
                        ClassNode lb = type.getLowerBound();
                        if (lb == null) {
                            dos.writeBoolean(false);
                        } else {
                            dos.writeBoolean(true);
                            doEncode(lb, dos);
                        }
                        ClassNode[] upperBounds = type.getUpperBounds();
                        if (upperBounds == null) {
                            dos.writeInt(-1);
                        } else {
                            dos.writeInt(upperBounds.length);
                            for (ClassNode bound : upperBounds) {
                                doEncode(bound, dos);
                            }
                        }
                    }
                }
            }
        }

        public String encode(final ClassNode node) {
            ByteArrayOutputStream baos = new ByteArrayOutputStream(128);
            DataOutputStream dos = new DataOutputStream(baos);
            StringWriter wrt = new StringWriter();
            String encoded = null;
            try {
                doEncode(node, dos);
                EncodingGroovyMethods.encodeBase64(baos.toByteArray()).writeTo(wrt);
                encoded = wrt.toString();
            } catch (IOException e) {
                throw new GroovyRuntimeException("Unable to serialize type information", e);
            }
            return encoded;
        }

        private ClassNode doDecode(final DataInputStream dis) throws IOException {
            String classNodeType = dis.readUTF();
            if (UnionTypeClassNode.class.getSimpleName().equals(classNodeType)) {
                int len = dis.readInt();
                ClassNode[] delegates = new ClassNode[len];
                for (int i = 0; i < len; i++) {
                    delegates[i] = doDecode(dis);
                }
                return new UnionTypeClassNode(delegates);
            } else if (WideningCategories.LowestUpperBoundClassNode.class.getSimpleName().equals(classNodeType)) {
                String name = dis.readUTF();
                ClassNode upper = doDecode(dis);
                int len = dis.readInt();
                ClassNode[] interfaces = null;
                if (len >= 0) {
                    interfaces = new ClassNode[len];
                    for (int i = 0; i < len; i++) {
                        interfaces[i] = doDecode(dis);
                    }
                }
                return new LowestUpperBoundClassNode(name, upper, interfaces);
            }
            boolean makeArray = dis.readBoolean();
            if (makeArray) {
                return doDecode(dis).makeArray();
            }
            String typedesc = dis.readUTF();
            char typeCode = typedesc.charAt(0);
            ClassNode result = OBJECT_TYPE;
            if (typeCode == 'L') {
                // object type
                String className = typedesc.replace('/', '.').substring(1, typedesc.length() - 1);
                try {
                    result = ClassHelper.make(Class.forName(className)).getPlainNodeReference();
                } catch (ClassNotFoundException e) {
                    result = ClassHelper.make(className);
                }
                result.setUsingGenerics(dis.readBoolean());
                int len = dis.readInt();
                if (len >= 0) {
                    GenericsType[] gts = new GenericsType[len];
                    for (int i = 0; i < len; i++) {
                        boolean placeholder = dis.readBoolean();
                        boolean wildcard = dis.readBoolean();
                        ClassNode type = doDecode(dis);
                        boolean low = dis.readBoolean();
                        ClassNode lb = null;
                        if (low) {
                            lb = doDecode(dis);
                        }
                        int upc = dis.readInt();
                        ClassNode[] ups = null;
                        if (upc >= 0) {
                            ups = new ClassNode[upc];
                            for (int j = 0; j < upc; j++) {
                                ups[j] = doDecode(dis);
                            }
                        }
                        GenericsType gt = new GenericsType(
                                type, ups, lb
                        );
                        gt.setPlaceholder(placeholder);
                        gt.setWildcard(wildcard);
                        gts[i] = gt;
                    }
                    result.setGenericsTypes(gts);
                }
            } else {
                // primitive type
                switch (typeCode) {
                    case 'I': result = int_TYPE; break;
                    case 'Z': result = boolean_TYPE; break;
                    case 'B': result = byte_TYPE; break;
                    case 'C': result = char_TYPE; break;
                    case 'S': result = short_TYPE; break;
                    case 'D': result = double_TYPE; break;
                    case 'F': result = float_TYPE; break;
                    case 'J': result = long_TYPE; break;
                    case 'V': result = VOID_TYPE; break;
                }
            }
            return result;
        }

        public ClassNode decode(final String signature) {
            DataInputStream dis = new DataInputStream(
                    new ByteArrayInputStream(EncodingGroovyMethods.decodeBase64(signature)));
            try {
                return doDecode(dis);
            } catch (IOException e) {
                throw new GroovyRuntimeException("Unable to read type information", e);
            }
        }
    }

    protected static class SignatureCodecFactory {
        static SignatureCodec getCodec(int version) {
            switch (version) {
                case 1: return new SignatureCodecVersion1();
                default: return null;
            }
        }
    }
}<|MERGE_RESOLUTION|>--- conflicted
+++ resolved
@@ -1118,22 +1118,14 @@
     }
 
     private void restoreVariableExpressionMetadata(final Map<VariableExpression, ListHashMap> typesBeforeVisit) {
-<<<<<<< HEAD
-        if (typesBeforeVisit!=null) {
-=======
         if (typesBeforeVisit != null) {
->>>>>>> 511924ee
             for (Map.Entry<VariableExpression, ListHashMap> entry : typesBeforeVisit.entrySet()) {
                 VariableExpression ve = entry.getKey();
                 ListHashMap metadata = entry.getValue();
                 for (StaticTypesMarker marker : StaticTypesMarker.values()) {
                     ve.removeNodeMetaData(marker);
                     Object value = metadata.get(marker);
-<<<<<<< HEAD
-                    if (value!=null) ve.setNodeMetaData(marker, value);
-=======
                     if (value != null) ve.setNodeMetaData(marker, value);
->>>>>>> 511924ee
                 }
             }
         }
@@ -1141,29 +1133,17 @@
 
     private void saveVariableExpressionMetadata(final Set<VariableExpression> closureSharedExpressions, final Map<VariableExpression, ListHashMap> typesBeforeVisit) {
         for (VariableExpression ve : closureSharedExpressions) {
-<<<<<<< HEAD
-            ListHashMap<StaticTypesMarker,Object> metadata = new ListHashMap<StaticTypesMarker, Object>();
-            for (StaticTypesMarker marker : StaticTypesMarker.values()) {
-                Object value = ve.getNodeMetaData(marker);
-                if (value!=null) {
-=======
             ListHashMap<StaticTypesMarker, Object> metadata = new ListHashMap<StaticTypesMarker, Object>();
             for (StaticTypesMarker marker : StaticTypesMarker.values()) {
                 Object value = ve.getNodeMetaData(marker);
                 if (value != null) {
->>>>>>> 511924ee
                     metadata.put(marker, value);
                 }
             }
             typesBeforeVisit.put(ve, metadata);
             Variable accessedVariable = ve.getAccessedVariable();
-<<<<<<< HEAD
-            if (accessedVariable!=ve && accessedVariable instanceof VariableExpression) {
-                saveVariableExpressionMetadata(Collections.singleton((VariableExpression)accessedVariable), typesBeforeVisit);
-=======
             if (accessedVariable != ve && accessedVariable instanceof VariableExpression) {
                 saveVariableExpressionMetadata(Collections.singleton((VariableExpression) accessedVariable), typesBeforeVisit);
->>>>>>> 511924ee
             }
         }
     }
@@ -1842,13 +1822,8 @@
     private static ClassNode getGroupOperationResultType(ClassNode a, ClassNode b) {
         if (isBigIntCategory(a) && isBigIntCategory(b)) return BigInteger_TYPE;
         if (isBigDecCategory(a) && isBigDecCategory(b)) return BigDecimal_TYPE;
-<<<<<<< HEAD
-        if (BigDecimal_TYPE.equals(a)||BigDecimal_TYPE.equals(b)) return BigDecimal_TYPE;
-        if (BigInteger_TYPE.equals(a)||BigInteger_TYPE.equals(b)) {
-=======
         if (BigDecimal_TYPE.equals(a) || BigDecimal_TYPE.equals(b)) return BigDecimal_TYPE;
         if (BigInteger_TYPE.equals(a) || BigInteger_TYPE.equals(b)) {
->>>>>>> 511924ee
             if (isBigIntCategory(a) && isBigIntCategory(b)) return BigInteger_TYPE;
             return BigDecimal_TYPE;
         }
@@ -2369,33 +2344,6 @@
                 MethodCallExpression call = (MethodCallExpression) expression;
                 Expression objectExpression = call.getObjectExpression();
                 if (objectExpression instanceof VariableExpression) {
-<<<<<<< HEAD
-                     // this should always be the case, but adding a test is safer
-                     Variable target = findTargetVariable((VariableExpression) objectExpression);
-                     if (target instanceof VariableExpression) {
-                         VariableExpression var = (VariableExpression) target;
-                         List<ClassNode> classNodes = closureSharedVariablesAssignmentTypes.get(var);
-                         if (classNodes!=null && classNodes.size()>1) {
-                             ClassNode lub = lowestUpperBound(classNodes);
-                             MethodNode methodNode = (MethodNode) call.getNodeMetaData(StaticTypesMarker.DIRECT_METHOD_CALL_TARGET);
-                             // we must check that such a method exists on the LUB
-                             Parameter[] parameters = methodNode.getParameters();
-                             ClassNode[] params = new ClassNode[parameters.length];
-                             for (int i = 0; i < params.length; i++) {
-                                 params[i] = parameters[i].getType();
-                             }
-                             List<MethodNode> method = findMethod(lub, methodNode.getName(), params);
-                             if (method.size()!=1) {
-                                 addStaticTypeError("A closure shared variable ["+target.getName()+"] has been assigned with various types and the method" +
-                                " ["+toMethodParametersString(methodNode.getName(), params)+"]"+
-                                 " does not exist in the lowest upper bound of those types: ["+
-                                 lub.toString(false)+"]. In general, this is a bad practice (variable reuse) because the compiler cannot"+
-                                 " determine safely what is the type of the variable at the moment of the call in a multithreaded context.", call);
-                             }
-                         }
-                     }
-                 }
-=======
                     // this should always be the case, but adding a test is safer
                     Variable target = findTargetVariable((VariableExpression) objectExpression);
                     if (target instanceof VariableExpression) {
@@ -2421,7 +2369,6 @@
                         }
                     }
                 }
->>>>>>> 511924ee
             }
         }
     }
