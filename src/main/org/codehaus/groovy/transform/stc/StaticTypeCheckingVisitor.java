/*
 * Copyright 2003-2012 the original author or authors.
 *
 * Licensed under the Apache License, Version 2.0 (the "License");
 * you may not use this file except in compliance with the License.
 * You may obtain a copy of the License at
 *
 *     http://www.apache.org/licenses/LICENSE-2.0
 *
 * Unless required by applicable law or agreed to in writing, software
 * distributed under the License is distributed on an "AS IS" BASIS,
 * WITHOUT WARRANTIES OR CONDITIONS OF ANY KIND, either express or implied.
 * See the License for the specific language governing permissions and
 * limitations under the License.
 */
package org.codehaus.groovy.transform.stc;

import groovy.lang.*;
import groovy.transform.TypeChecked;
import groovy.transform.TypeCheckingMode;
import org.codehaus.groovy.GroovyBugError;
import org.codehaus.groovy.ast.*;
import org.codehaus.groovy.ast.expr.*;
import org.codehaus.groovy.ast.stmt.*;
import org.codehaus.groovy.ast.tools.GenericsUtils;
import org.codehaus.groovy.classgen.ReturnAdder;
import org.codehaus.groovy.classgen.asm.InvocationWriter;
import org.codehaus.groovy.control.CompilerConfiguration;
import org.codehaus.groovy.control.ErrorCollector;
import org.codehaus.groovy.control.SourceUnit;
import org.codehaus.groovy.control.messages.SyntaxErrorMessage;
import org.codehaus.groovy.runtime.DefaultGroovyMethods;
import org.codehaus.groovy.runtime.MetaClassHelper;
import org.codehaus.groovy.syntax.SyntaxException;
import org.codehaus.groovy.syntax.Token;
import org.codehaus.groovy.transform.StaticTypesTransformation;
import org.codehaus.groovy.util.ListHashMap;
import org.objectweb.asm.Opcodes;

import java.util.*;
import java.util.concurrent.atomic.AtomicReference;

import static org.codehaus.groovy.ast.ClassHelper.*;
import static org.codehaus.groovy.ast.tools.WideningCategories.*;
import static org.codehaus.groovy.syntax.Types.*;
import static org.codehaus.groovy.transform.stc.StaticTypeCheckingSupport.*;

/**
 * The main class code visitor responsible for static type checking. It will perform various inspections like checking
 * assignment types, type inference, ... Eventually, class nodes may be annotated with inferred type information.
 *
 * @author Cedric Champeau
 * @author Jochen Theodorou
 */
public class StaticTypeCheckingVisitor extends ClassCodeVisitorSupport {
    protected static final Object ERROR_COLLECTOR = ErrorCollector.class;
    protected static final ClassNode ITERABLE_TYPE = ClassHelper.make(Iterable.class);
    protected static final List<MethodNode> EMPTY_METHODNODE_LIST = Collections.emptyList();
    protected static final ClassNode TYPECHECKED_CLASSNODE = ClassHelper.make(TypeChecked.class);
    protected static final ClassNode[] TYPECHECKING_ANNOTATIONS = new ClassNode[]{TYPECHECKED_CLASSNODE};
    protected static final ClassNode TYPECHECKING_INFO_NODE = ClassHelper.make(TypeChecked.TypeCheckingInfo.class);
    protected static final ClassNode DGM_CLASSNODE = ClassHelper.make(DefaultGroovyMethods.class);
    protected static final int CURRENT_SIGNATURE_PROTOCOL_VERSION = 1;
    protected static final Expression CURRENT_SIGNATURE_PROTOCOL = new ConstantExpression(CURRENT_SIGNATURE_PROTOCOL_VERSION, true);
    protected static final MethodNode GET_DELEGATE = CLOSURE_TYPE.getGetterMethod("getDelegate");
    protected static final MethodNode GET_OWNER = CLOSURE_TYPE.getGetterMethod("getOwner");
    protected static final MethodNode GET_THISOBJECT = CLOSURE_TYPE.getGetterMethod("getThisObject");
    protected static final ClassNode DELEGATES_TO = ClassHelper.make(DelegatesTo.class);
    protected static final ClassNode DELEGATES_TO_TARGET = ClassHelper.make(DelegatesTo.Target.class);

    public static final MethodNode CLOSURE_CALL_NO_ARG;
    public static final MethodNode CLOSURE_CALL_ONE_ARG;
    public static final MethodNode CLOSURE_CALL_VARGS;

    static {
        // Cache closure call methods
        CLOSURE_CALL_NO_ARG = CLOSURE_TYPE.getDeclaredMethod("call", Parameter.EMPTY_ARRAY);
        CLOSURE_CALL_ONE_ARG = CLOSURE_TYPE.getDeclaredMethod("call", new Parameter[]{
                new Parameter(OBJECT_TYPE, "arg")
        });
        CLOSURE_CALL_VARGS = CLOSURE_TYPE.getDeclaredMethod("call", new Parameter[]{
                new Parameter(OBJECT_TYPE.makeArray(), "args")
        });
    }

    protected final ReturnAdder.ReturnStatementListener returnListener = new ReturnAdder.ReturnStatementListener() {
        public void returnStatementAdded(final ReturnStatement returnStatement) {
            ClassNode returnType = checkReturnType(returnStatement);
            if (returnStatement.getExpression().equals(ConstantExpression.NULL)) return;
            if (typeCheckingContext.getEnclosingClosure()!=null) {
                addClosureReturnType(getType(returnStatement.getExpression()));
            } else if (typeCheckingContext.getEnclosingMethod() != null) {
                MethodNode enclosingMethod = typeCheckingContext.getEnclosingMethod();
                ClassNode mrt = enclosingMethod.getReturnType();
                if (!returnType.implementsInterface(mrt) && !returnType.isDerivedFrom(mrt)) {
                    // there's an implicit type conversion, like Object -> String
                    // so we'll use the method return type instead
                    returnType = mrt;
                }
                ClassNode previousType = (ClassNode) enclosingMethod.getNodeMetaData(StaticTypesMarker.INFERRED_RETURN_TYPE);
                ClassNode inferred = previousType == null ? returnType : lowestUpperBound(returnType, previousType);
                enclosingMethod.putNodeMetaData(StaticTypesMarker.INFERRED_RETURN_TYPE, inferred);
            } else {
                throw new GroovyBugError("Unexpected return statement at "
                        + returnStatement.getLineNumber()+":"+returnStatement.getColumnNumber()
                        + " "+returnStatement.getText());
            }
        }
    };

    protected final ReturnAdder returnAdder = new ReturnAdder(returnListener);

    protected TypeCheckingContext typeCheckingContext;
    protected TypeCheckingErrorHandler errorHandler;

    public StaticTypeCheckingVisitor(SourceUnit source, ClassNode cn) {
        this.typeCheckingContext = new TypeCheckingContext(this);
        this.errorHandler = new DefaultTypeCheckingErrorHandler(this);
        this.typeCheckingContext.source = source;
        this.typeCheckingContext.pushEnclosingClassNode(cn);
        this.typeCheckingContext.errorCollector = source.getErrorCollector();
        this.typeCheckingContext.pushTemporaryTypeInfo();
    }

    //        @Override
    protected SourceUnit getSourceUnit() {
        return typeCheckingContext.source;
    }

    /**
     * Sets an alternative error collector. This can be useful when you want to run static
     * type checking "silently", for example, without failing if errors are found.
     *
     * @param errorCollector an error collector
     */
    public void setErrorCollector(final ErrorCollector errorCollector) {
        this.typeCheckingContext.errorCollector = errorCollector;
    }

    @Override
    public void visitClass(final ClassNode node) {
        if (shouldSkipClassNode(node)) return;
        Object type = node.getNodeMetaData(StaticTypesMarker.INFERRED_TYPE);
        if (type != null) {
            // transformation has already been run on this class node
            // so we'll use a silent collector in order not to duplicate errors
            typeCheckingContext.errorCollector = new ErrorCollector(typeCheckingContext.errorCollector.getConfiguration());
        }
        typeCheckingContext.pushEnclosingClassNode(node);
        Set<MethodNode> oldVisitedMethod = typeCheckingContext.alreadyVisitedMethods;
        typeCheckingContext.alreadyVisitedMethods = new LinkedHashSet<MethodNode>();
        super.visitClass(node);
        Iterator<InnerClassNode> innerClasses = node.getInnerClasses();
        while (innerClasses.hasNext()) {
            InnerClassNode innerClassNode = innerClasses.next();
            visitClass(innerClassNode);
        }
        typeCheckingContext.alreadyVisitedMethods = oldVisitedMethod;
        node.putNodeMetaData(StaticTypesMarker.INFERRED_TYPE, node);
        // mark all methods as visited. We can't do this in visitMethod because the type checker
        // works in a two pass sequence and we don't want to skip the second pass
        for (MethodNode methodNode : node.getMethods()) {
            methodNode.putNodeMetaData(StaticTypeCheckingVisitor.class, Boolean.TRUE);
        }
        for (ConstructorNode constructorNode : node.getDeclaredConstructors()) {
            constructorNode.putNodeMetaData(StaticTypeCheckingVisitor.class, Boolean.TRUE);
        }
    }

    protected boolean shouldSkipClassNode(final ClassNode node) {
        if (isSkipMode(node)) return true;
        return false;
    }

    /**
     * Returns the list of type checking annotations class nodes. Subclasses may override this method
     * in order to provide additional classes which must be looked up when checking if a method or
     * a class node should be skipped.
     * <p/>
     * The default implementation returns {@link TypeChecked}.
     *
     * @return array of class nodes
     */
    protected ClassNode[] getTypeCheckingAnnotations() {
        return TYPECHECKING_ANNOTATIONS;
    }

    public boolean isSkipMode(final AnnotatedNode node) {
        if (node == null) return false;
        for (ClassNode tca : getTypeCheckingAnnotations()) {
            List<AnnotationNode> annotations = node.getAnnotations(tca);
            if (annotations != null) {
                for (AnnotationNode annotation : annotations) {
                    Expression value = annotation.getMember("value");
                    if (value != null) {
                        if (value instanceof ConstantExpression) {
                            ConstantExpression ce = (ConstantExpression) value;
                            if (TypeCheckingMode.SKIP.toString().equals(ce.getValue().toString())) return true;
                        } else if (value instanceof PropertyExpression) {
                            PropertyExpression pe = (PropertyExpression) value;
                            if (TypeCheckingMode.SKIP.toString().equals(pe.getPropertyAsString())) return true;
                        }
                    }
                }
            }
        }
        if (node instanceof MethodNode) {
            return isSkipMode(node.getDeclaringClass());
        }
        if (isSkippedInnerClass(node)) return true;
        return false;
    }

    /**
     * Test if a node is an inner class node, and if it is, then checks if the enclosing method is skipped.
     * @param node
     * @return true if the inner class node should be skipped
     */
    private boolean isSkippedInnerClass(AnnotatedNode node) {
        if (!(node instanceof InnerClassNode)) return false;
        MethodNode enclosingMethod = ((InnerClassNode) node).getEnclosingMethod();
        return enclosingMethod != null && isSkipMode(enclosingMethod);
    }

    @Override
    public void visitClassExpression(final ClassExpression expression) {
        super.visitClassExpression(expression);
        ClassNode cn = (ClassNode) expression.getNodeMetaData(StaticTypesMarker.INFERRED_TYPE);
        if (cn == null) {
            storeType(expression, getType(expression));
        }
    }

    @Override
    public void visitVariableExpression(VariableExpression vexp) {
        super.visitVariableExpression(vexp);
        if (vexp != VariableExpression.THIS_EXPRESSION &&
                vexp != VariableExpression.SUPER_EXPRESSION) {
            if (vexp.getName().equals("this")) storeType(vexp, typeCheckingContext.getEnclosingClassNode());
            if (vexp.getName().equals("super")) storeType(vexp, typeCheckingContext.getEnclosingClassNode().getSuperClass());
            if (typeCheckingContext.getEnclosingClosure() != null) {
                if (vexp.getName().equals("owner")
                        || vexp.getName().equals("delegate")
                        || vexp.getName().equals("thisObject")) {
                    storeType(vexp, typeCheckingContext.getEnclosingClassNode());
                    return;
                }
            }
        }
        if (vexp.getAccessedVariable() instanceof DynamicVariable) {
            // a dynamic variable is either an undeclared variable
            // or a member of a class used in a 'with'
            DynamicVariable dyn = (DynamicVariable) vexp.getAccessedVariable();
            // first, we must check the 'with' context
            String dynName = dyn.getName();

            List<Receiver<String>> checkList = new LinkedList<Receiver<String>>();
            addReceivers(checkList, Collections.singletonList(Receiver.<String>make(typeCheckingContext.getEnclosingClassNode())), true);
            // force checking on classNode for ast injected properties

            for (Receiver<String> receiver : checkList) {
                ClassNode node = receiver.getType();
                if (node.getProperty(dynName) != null) {
                    storeType(vexp, node.getProperty(dynName).getType());
                    return;
                }
                if (node.getField(dynName) != null) {
                    storeType(vexp, node.getField(dynName).getType());
                    return;
                }
            }

            if (!errorHandler.handleUnresolvedVariableExpression(vexp)) {
                addStaticTypeError("The variable [" + vexp.getName() + "] is undeclared.", vexp);
            }
        }
    }

    protected boolean handleUnresolvedVariableExpression(VariableExpression vexp) {
        return errorHandler.handleUnresolvedVariableExpression(vexp);
    }

    protected boolean handleUnresolvedProperty(final PropertyExpression pexp) {
        return errorHandler.handleUnresolvedProperty(pexp);
    }

    protected boolean handleUnresolvedAttribute(final AttributeExpression aexp) {
        return errorHandler.handleUnresolvedAttribute(aexp);
    }

    @Override
    public void visitPropertyExpression(final PropertyExpression pexp) {
        super.visitPropertyExpression(pexp);
        if (!existsProperty(pexp, true)) {
            // if the property doesn't exist, we can do a last check, which is verifying if a setter exists
            // and that the expression is the left hand side of an assignment
            BinaryExpression enclosingBinaryExpression = typeCheckingContext.getEnclosingBinaryExpression();
            if (enclosingBinaryExpression != null && enclosingBinaryExpression.getLeftExpression() == pexp && isAssignment(enclosingBinaryExpression.getOperation().getType())) {
                if (hasSetter(pexp)) return;
            }

            if (!errorHandler.handleUnresolvedProperty(pexp)) {
                Expression objectExpression = pexp.getObjectExpression();
                addStaticTypeError("No such property: " + pexp.getPropertyAsString() +
                        " for class: " + findCurrentInstanceOfClass(objectExpression, getType(objectExpression)).toString(false), pexp);
            }
        }
    }

    @Override
    public void visitAttributeExpression(final AttributeExpression expression) {
        super.visitAttributeExpression(expression);
        if (!existsProperty(expression, true) && !errorHandler.handleUnresolvedAttribute(expression)) {
            Expression objectExpression = expression.getObjectExpression();
            addStaticTypeError("No such property: " + expression.getPropertyAsString() +
                    " for class: " + findCurrentInstanceOfClass(objectExpression, objectExpression.getType()), expression);
        }
    }

    @Override
    public void visitRangeExpression(final RangeExpression expression) {
        super.visitRangeExpression(expression);
        ClassNode fromType = getWrapper(getType(expression.getFrom()));
        ClassNode toType = getWrapper(getType(expression.getTo()));
        if (Integer_TYPE.equals(fromType) && Integer_TYPE.equals(toType)) {
            storeType(expression, ClassHelper.make(IntRange.class));
        } else {
            storeType(expression, ClassHelper.make(ObjectRange.class));
        }
    }

    @Override
    public void visitBinaryExpression(BinaryExpression expression) {
        BinaryExpression enclosingBinaryExpression = typeCheckingContext.getEnclosingBinaryExpression();
        typeCheckingContext.pushEnclosingBinaryExpression(expression);
        try {
            super.visitBinaryExpression(expression);
            final Expression leftExpression = expression.getLeftExpression();
            ClassNode lType = getType(leftExpression);
            final Expression rightExpression = expression.getRightExpression();
            ClassNode rType = getType(rightExpression);
            if (isNullConstant(rightExpression)) {
                if (!isPrimitiveType(lType))
                    rType = UNKNOWN_PARAMETER_TYPE; // primitive types should be ignored as they will result in another failure
            }
            int op = expression.getOperation().getType();
            ClassNode resultType = getResultType(lType, op, rType, expression);
            if (resultType == null) {
                resultType = lType;
            }

            if (lType.isUsingGenerics() && missesGenericsTypes(resultType) && isAssignment(op)) {
                // unchecked assignment
                // examples:
                // List<A> list = new LinkedList()
                // List<A> list = []
                // Iterable<A> list = new LinkedList()

                // in that case, the inferred type of the binary expression is the type of the RHS
                // "completed" with generics type information available in the LHS
                ClassNode completedType = GenericsUtils.parameterizeType(lType, resultType.getPlainNodeReference());

                resultType = completedType;

            }
            if (isArrayOp(op) &&
                    enclosingBinaryExpression != null
                    && enclosingBinaryExpression.getLeftExpression() == expression
                    && isAssignment(enclosingBinaryExpression.getOperation().getType())
                    && !lType.isArray()) {
                // left hand side of an assignment : map['foo'] = ...
                ClassNode[] arguments = {rType, getType(enclosingBinaryExpression.getRightExpression())};
                List<MethodNode> nodes = findMethod(lType.redirect(), "putAt", arguments);
                if (nodes.size() == 1) {
                    typeCheckMethodsWithGenerics(lType, arguments, nodes.get(0), expression);
                }
            }
            boolean isEmptyDeclaration = expression instanceof DeclarationExpression && rightExpression instanceof EmptyExpression;
            if (!isEmptyDeclaration) storeType(expression, resultType);
            if (!isEmptyDeclaration && isAssignment(op)) {
                if (rightExpression instanceof ConstructorCallExpression) {
                    inferDiamondType((ConstructorCallExpression) rightExpression, lType);
                }

                ClassNode originType = getOriginalDeclarationType(leftExpression);
                typeCheckAssignment(expression, leftExpression, originType, rightExpression, resultType);
                // if assignment succeeds but result type is not a subtype of original type, then we are in a special cast handling
                // and we must update the result type
                if (!implementsInterfaceOrIsSubclassOf(getWrapper(resultType), getWrapper(originType))) {
                    resultType = originType;
                } else if (lType.isUsingGenerics() && !lType.isEnum() && hasRHSIncompleteGenericTypeInfo(resultType)) {
                    // for example, LHS is List<ConcreteClass> and RHS is List<T> where T is a placeholder
                    resultType = lType;
                }

                // if we are in an if/else branch, keep track of assignment
                if (typeCheckingContext.ifElseForWhileAssignmentTracker != null && leftExpression instanceof VariableExpression
                        && !isNullConstant(rightExpression)) {
                    Variable accessedVariable = ((VariableExpression) leftExpression).getAccessedVariable();
                    if (accessedVariable instanceof VariableExpression) {
                        VariableExpression var = (VariableExpression) accessedVariable;
                        List<ClassNode> types = typeCheckingContext.ifElseForWhileAssignmentTracker.get(var);
                        if (types == null) {
                            types = new LinkedList<ClassNode>();
                            ClassNode type = (ClassNode) var.getNodeMetaData(StaticTypesMarker.INFERRED_TYPE);
                            if (type != null) types.add(type);
                            typeCheckingContext.ifElseForWhileAssignmentTracker.put(var, types);
                        }
                        types.add(resultType);
                    }
                }
                storeType(leftExpression, resultType);

                // if right expression is a ClosureExpression, store parameter type information
                if (leftExpression instanceof VariableExpression) {
                    if (rightExpression instanceof ClosureExpression) {
                        Parameter[] parameters = ((ClosureExpression) rightExpression).getParameters();
                        leftExpression.putNodeMetaData(StaticTypesMarker.CLOSURE_ARGUMENTS, parameters);
                    } else if (rightExpression instanceof VariableExpression &&
                            ((VariableExpression)rightExpression).getAccessedVariable() instanceof Expression &&
                            ((Expression)((VariableExpression)rightExpression).getAccessedVariable()).getNodeMetaData(StaticTypesMarker.CLOSURE_ARGUMENTS)!=null) {
                        Variable targetVariable = findTargetVariable((VariableExpression)leftExpression);
                        if (targetVariable instanceof ASTNode) {
                            ((ASTNode)targetVariable).putNodeMetaData(
                                StaticTypesMarker.CLOSURE_ARGUMENTS,
                                ((Expression)((VariableExpression)rightExpression).getAccessedVariable()).getNodeMetaData(StaticTypesMarker.CLOSURE_ARGUMENTS));
                        }
                    }
                }


            } else if (op == KEYWORD_INSTANCEOF) {
                pushInstanceOfTypeInfo(leftExpression, rightExpression);
            }
        } finally {
            typeCheckingContext.popEnclosingBinaryExpression();
        }
    }

    protected ClassNode getOriginalDeclarationType(Expression lhs) {
        if (lhs instanceof VariableExpression) {
            Variable var = findTargetVariable((VariableExpression) lhs);
            if (var instanceof DynamicVariable) return getType(lhs);
            return var.getOriginType();
        }
        if (lhs instanceof FieldExpression) {
            return ((FieldExpression) lhs).getField().getOriginType();
        }
        return getType(lhs);
    }

    protected void inferDiamondType(final ConstructorCallExpression cce, final ClassNode lType) {
        // check if constructor call expression makes use of the diamond operator
        ClassNode node = cce.getType();
        if (node.isUsingGenerics() && node instanceof InnerClassNode && ((InnerClassNode) node).isAnonymous()
                && (node.getGenericsTypes() == null || node.getGenericsTypes().length == 0) && lType.isUsingGenerics()) {
            // InterfaceA<Foo> obj = new InterfaceA<>() { ... }
            // InterfaceA<Foo> obj = new ClassA<>() { ... }
            // ClassA<Foo> obj = new ClassA<>() { ... }
            addStaticTypeError("Cannot use diamond <> with anonymous inner classes", cce);
        } else if (node.isUsingGenerics() && node.getGenericsTypes() != null && node.getGenericsTypes().length == 0) {
            ArgumentListExpression argumentListExpression = InvocationWriter.makeArgumentList(cce.getArguments());
            if (argumentListExpression.getExpressions().isEmpty()) {
                GenericsType[] genericsTypes = lType.getGenericsTypes();
                GenericsType[] copy = new GenericsType[genericsTypes.length];
                for (int i = 0; i < genericsTypes.length; i++) {
                    GenericsType genericsType = genericsTypes[i];
                    copy[i] = new GenericsType(
                            wrapTypeIfNecessary(genericsType.getType()),
                            genericsType.getUpperBounds(),
                            genericsType.getLowerBound()
                    );
                }
                node.setGenericsTypes(copy);
            } else {
                ClassNode type = getType(argumentListExpression.getExpression(0));
                if (type.isUsingGenerics()) {
                    GenericsType[] genericsTypes = type.getGenericsTypes();
                    GenericsType[] copy = new GenericsType[genericsTypes.length];
                    for (int i = 0; i < genericsTypes.length; i++) {
                        GenericsType genericsType = genericsTypes[i];
                        copy[i] = new GenericsType(
                                wrapTypeIfNecessary(genericsType.getType()),
                                genericsType.getUpperBounds(),
                                genericsType.getLowerBound()
                        );
                    }
                    node.setGenericsTypes(copy);
                }
            }
            // store inferred type on CCE
            storeType(cce, node);
        }
    }

    /**
     * Stores information about types when [objectOfInstanceof instanceof typeExpression] is visited
     *
     * @param objectOfInstanceOf the expression which must be checked against instanceof
     * @param typeExpression     the expression which represents the target type
     */
    protected void pushInstanceOfTypeInfo(final Expression objectOfInstanceOf, final Expression typeExpression) {
        final Map<Object, List<ClassNode>> tempo = typeCheckingContext.temporaryIfBranchTypeInformation.peek();
        Object key = extractTemporaryTypeInfoKey(objectOfInstanceOf);
        List<ClassNode> potentialTypes = tempo.get(key);
        if (potentialTypes == null) {
            potentialTypes = new LinkedList<ClassNode>();
            tempo.put(key, potentialTypes);
        }
        potentialTypes.add(typeExpression.getType());
    }

    protected void typeCheckAssignment(
            final BinaryExpression assignmentExpression,
            final Expression leftExpression,
            final ClassNode leftExpressionType,
            final Expression rightExpression,
            final ClassNode inferredRightExpressionType) {
        ClassNode leftRedirect;
        if (isArrayAccessExpression(leftExpression) || leftExpression instanceof PropertyExpression
                || (leftExpression instanceof VariableExpression
                && ((VariableExpression) leftExpression).getAccessedVariable() instanceof DynamicVariable)) {
            // in case the left expression is in the form of an array access, we should use
            // the inferred type instead of the left expression type.
            // In case we have a variable expression which accessed variable is a dynamic variable, we are
            // in the "with" case where the type must be taken from the inferred type
            leftRedirect = leftExpressionType;
        } else {
            if (leftExpression instanceof VariableExpression && isPrimitiveType(((VariableExpression) leftExpression).getOriginType())) {
                leftRedirect = leftExpressionType;
            } else {
                leftRedirect = leftExpression.getType().redirect();
            }
        }
        if (leftExpression instanceof TupleExpression) {
            // multiple assignment
            if (!(rightExpression instanceof ListExpression)) {
                addStaticTypeError("Multiple assignments without list expressions on the right hand side are unsupported in static type checking mode", rightExpression);
                return;
            }
            TupleExpression tuple = (TupleExpression) leftExpression;
            ListExpression list = (ListExpression) rightExpression;
            List<Expression> listExpressions = list.getExpressions();
            List<Expression> tupleExpressions = tuple.getExpressions();
            if (listExpressions.size() < tupleExpressions.size()) {
                addStaticTypeError("Incorrect number of values. Expected:" + tupleExpressions.size() + " Was:" + listExpressions.size(), list);
                return;
            }
            for (int i = 0, tupleExpressionsSize = tupleExpressions.size(); i < tupleExpressionsSize; i++) {
                Expression tupleExpression = tupleExpressions.get(i);
                Expression listExpression = listExpressions.get(i);
                ClassNode elemType = getType(listExpression);
                ClassNode tupleType = getType(tupleExpression);
                if (!isAssignableTo(elemType, tupleType)) {
                    addStaticTypeError("Cannot assign value of type " + elemType.getText() + " to variable of type " + tupleType.getText(), rightExpression);
                    break; // avoids too many errors
                }
            }
            return;
        }
        // imagine we have: list*.foo = 100
        // then the assignment must be checked against [100], not 100
        ClassNode wrappedRHS = inferredRightExpressionType;
        if (leftExpression instanceof PropertyExpression && ((PropertyExpression) leftExpression).isSpreadSafe()) {
            wrappedRHS = LIST_TYPE.getPlainNodeReference();
            wrappedRHS.setGenericsTypes(new GenericsType[]{
                    new GenericsType(getWrapper(inferredRightExpressionType))
            });
        }
        boolean compatible = checkCompatibleAssignmentTypes(leftRedirect, wrappedRHS, rightExpression);
        // if leftRedirect is of READONLY_PROPERTY_RETURN type, then it means we are on a missing property
        if (leftExpression.getNodeMetaData(StaticTypesMarker.READONLY_PROPERTY) != null && (leftExpression instanceof PropertyExpression)) {
            addStaticTypeError("Cannot set read-only property: " + ((PropertyExpression) leftExpression).getPropertyAsString(), leftExpression);
        }
        if (!compatible) {
            addAssignmentError(leftExpressionType, inferredRightExpressionType, assignmentExpression.getRightExpression());
        } else {
            // if closure expression on RHS, then copy the inferred closure return type
            if (rightExpression instanceof ClosureExpression) {
                Object type = rightExpression.getNodeMetaData(StaticTypesMarker.INFERRED_RETURN_TYPE);
                if (type != null) {
                    leftExpression.putNodeMetaData(StaticTypesMarker.INFERRED_RETURN_TYPE, type);
                }
            }

            boolean possibleLooseOfPrecision = false;
            if (isNumberType(leftRedirect) && isNumberType(inferredRightExpressionType)) {
                possibleLooseOfPrecision = checkPossibleLooseOfPrecision(leftRedirect, inferredRightExpressionType, rightExpression);
                if (possibleLooseOfPrecision) {
                    addStaticTypeError("Possible loose of precision from " + inferredRightExpressionType + " to " + leftRedirect, rightExpression);
                }
            }
            // if left type is array, we should check the right component types
            if (!possibleLooseOfPrecision && leftExpressionType.isArray()) {
                ClassNode leftComponentType = leftExpressionType.getComponentType();
                ClassNode rightRedirect = rightExpression.getType().redirect();
                if (rightRedirect.isArray()) {
                    ClassNode rightComponentType = rightRedirect.getComponentType();
                    if (!checkCompatibleAssignmentTypes(leftComponentType, rightComponentType)) {
                        addStaticTypeError("Cannot assign value of type " + rightComponentType.getText() + " into array of type " + leftExpressionType.getText(), assignmentExpression.getRightExpression());
                    }
                } else if (rightExpression instanceof ListExpression) {
                    for (Expression element : ((ListExpression) rightExpression).getExpressions()) {
                        ClassNode rightComponentType = element.getType().redirect();
                        if (!checkCompatibleAssignmentTypes(leftComponentType, rightComponentType)) {
                            addStaticTypeError("Cannot assign value of type " + rightComponentType.getText() + " into array of type " + leftExpressionType.getText(), assignmentExpression.getRightExpression());
                        }
                    }
                }
            }

            // if left type is not a list but right type is a list, then we're in the case of a groovy
            // constructor type : Dimension d = [100,200]
            // In that case, more checks can be performed
            if (!implementsInterfaceOrIsSubclassOf(leftRedirect, LIST_TYPE) && rightExpression instanceof ListExpression) {
                ArgumentListExpression argList = new ArgumentListExpression(((ListExpression) rightExpression).getExpressions());
                ClassNode[] args = getArgumentTypes(argList);
                checkGroovyStyleConstructor(leftRedirect, args);
            } else if (!implementsInterfaceOrIsSubclassOf(inferredRightExpressionType, leftRedirect)
                    && implementsInterfaceOrIsSubclassOf(inferredRightExpressionType, LIST_TYPE)) {
                addAssignmentError(leftExpressionType, inferredRightExpressionType, assignmentExpression);
            }

            // if left type is not a list but right type is a map, then we're in the case of a groovy
            // constructor type : A a = [x:2, y:3]
            // In this case, more checks can be performed
            if (!implementsInterfaceOrIsSubclassOf(leftRedirect, MAP_TYPE) && rightExpression instanceof MapExpression) {
                if (!(leftExpression instanceof VariableExpression) || !((VariableExpression) leftExpression).isDynamicTyped()) {
                    ArgumentListExpression argList = new ArgumentListExpression(rightExpression);
                    ClassNode[] args = getArgumentTypes(argList);
                    checkGroovyStyleConstructor(leftRedirect, args);
                    // perform additional type checking on arguments
                    MapExpression mapExpression = (MapExpression) rightExpression;
                    checkGroovyConstructorMap(leftExpression, leftRedirect, mapExpression);
                }
            }

            // last, check generic type information to ensure that inferred types are compatible
            if (leftExpressionType.isUsingGenerics() && !leftExpressionType.isEnum()) {
                boolean incomplete = hasRHSIncompleteGenericTypeInfo(wrappedRHS);
                if (!incomplete) {
                    GenericsType gt = GenericsUtils.buildWildcardType(leftExpressionType);
                    if (!UNKNOWN_PARAMETER_TYPE.equals(wrappedRHS) && !gt.isCompatibleWith(wrappedRHS)) {
                        if (isParameterizedWithString(leftExpressionType) && isParameterizedWithGStringOrGStringString(wrappedRHS)) {
                            addStaticTypeError("You are trying to use a GString in place of a String in a type which explicitly declares accepting String. " +
                                    "Make sure to call toString() on all GString values.", assignmentExpression.getRightExpression());
                        } else {
                            addStaticTypeError("Incompatible generic argument types. Cannot assign "
                                    + wrappedRHS.toString(false)
                                    + " to: " + leftExpressionType.toString(false), assignmentExpression.getRightExpression());
                        }
                    }
                }
            }
        }
    }

    protected void checkGroovyConstructorMap(final Expression receiver, final ClassNode receiverType, final MapExpression mapExpression) {
        for (MapEntryExpression entryExpression : mapExpression.getMapEntryExpressions()) {
            Expression keyExpr = entryExpression.getKeyExpression();
            if (!(keyExpr instanceof ConstantExpression)) {
                addStaticTypeError("Dynamic keys in map-style constructors are unsupported in static type checking", keyExpr);
            } else {
                AtomicReference<ClassNode> lookup = new AtomicReference<ClassNode>();
                boolean hasProperty = existsProperty(new PropertyExpression(new VariableExpression("_", receiverType), keyExpr.getText()), false, new PropertyLookupVisitor(lookup));
                if (!hasProperty) {
                    addStaticTypeError("No such property: " + keyExpr.getText() +
                            " for class: " + receiverType.getName(), receiver);
                } else {
                    ClassNode valueType = getType(entryExpression.getValueExpression());
                    if (!isAssignableTo(valueType, lookup.get())) {
                        addAssignmentError(lookup.get(), valueType, entryExpression);
                    }
                }
            }
        }
    }

    protected static boolean hasRHSIncompleteGenericTypeInfo(final ClassNode inferredRightExpressionType) {
        boolean replaceType = false;
        GenericsType[] genericsTypes = inferredRightExpressionType.getGenericsTypes();
        if (genericsTypes != null) {
            for (GenericsType genericsType : genericsTypes) {
                if (genericsType.isPlaceholder()) {
                    replaceType = true;
                    break;
                }
            }
        }
        return replaceType;
    }

    /**
     * Checks that a constructor style expression is valid regarding the number of arguments and the argument types.
     *
     * @param node      the class node for which we will try to find a matching constructor
     * @param arguments the constructor arguments
     */
    protected void checkGroovyStyleConstructor(final ClassNode node, final ClassNode[] arguments) {
        if (node.equals(ClassHelper.OBJECT_TYPE) || node.equals(ClassHelper.DYNAMIC_TYPE)) {
            // in that case, we are facing a list constructor assigned to a def or object
            return;
        }
        List<ConstructorNode> constructors = node.getDeclaredConstructors();
        if (constructors.isEmpty() && arguments.length == 0) return;
        List<MethodNode> constructorList = findMethod(node, "<init>", arguments);
        if (constructorList.isEmpty()) {
            addStaticTypeError("No matching constructor found: " + node + toMethodParametersString("<init>", arguments), typeCheckingContext.getEnclosingClassNode());
        }
    }

    /**
     * When instanceof checks are found in the code, we store temporary type information data in the {@link
     * TypeCheckingContext#temporaryIfBranchTypeInformation} table. This method computes the key which must be used to store this type
     * info.
     *
     * @param expression the expression for which to compute the key
     * @return a key to be used for {@link TypeCheckingContext#temporaryIfBranchTypeInformation}
     */
    protected Object extractTemporaryTypeInfoKey(final Expression expression) {
        return expression instanceof VariableExpression ? findTargetVariable((VariableExpression) expression) : expression.getText();
    }

    /**
     * A helper method which determines which receiver class should be used in error messages when a field or attribute
     * is not found. The returned type class depends on whether we have temporary type information availble (due to
     * instanceof checks) and whether there is a single candidate in that case.
     *
     * @param expr the expression for which an unknown field has been found
     * @param type the type of the expression (used as fallback type)
     * @return if temporary information is available and there's only one type, returns the temporary type class
     *         otherwise falls back to the provided type class.
     */
    protected ClassNode findCurrentInstanceOfClass(final Expression expr, final ClassNode type) {
        if (!typeCheckingContext.temporaryIfBranchTypeInformation.empty()) {
            List<ClassNode> nodes = getTemporaryTypesForExpression(expr);
            if (nodes != null && nodes.size() == 1) return nodes.get(0);
        }
        return type;
    }

    protected boolean existsProperty(final PropertyExpression pexp, final boolean checkForReadOnly) {
        return existsProperty(pexp, checkForReadOnly, null);
    }

    /**
     * Checks whether a property exists on the receiver, or on any of the possible receiver classes (found in the
     * temporary type information table)
     *
     * @param pexp             a property expression
     * @param checkForReadOnly also lookup for read only properties
     * @param visitor          if not null, when the property node is found, visit it with the provided visitor
     * @return true if the property is defined in any of the possible receiver classes
     */
    protected boolean existsProperty(final PropertyExpression pexp, final boolean checkForReadOnly, final ClassCodeVisitorSupport visitor) {
        Expression objectExpression = pexp.getObjectExpression();
        final ClassNode objectExpressionType = getType(objectExpression);
        boolean staticProperty = false;
        if (objectExpressionType.isArray() && "length".equals(pexp.getPropertyAsString())) {
            if (visitor != null) {
                PropertyNode node = new PropertyNode("length", Opcodes.ACC_PUBLIC | Opcodes.ACC_FINAL, int_TYPE, objectExpressionType, null, null, null);
                storeType(pexp, int_TYPE);
                visitor.visitProperty(node);
            }
            return true;
        }
        List<ClassNode> tests = new LinkedList<ClassNode>();
        tests.add(objectExpressionType);
        if (objectExpressionType.equals(CLASS_Type) && objectExpressionType.getGenericsTypes() != null) {
            tests.add(objectExpressionType.getGenericsTypes()[0].getType());
            staticProperty = true;
        }
        if (!typeCheckingContext.temporaryIfBranchTypeInformation.empty()) {
            List<ClassNode> classNodes = getTemporaryTypesForExpression(objectExpression);
            if (classNodes != null) tests.addAll(classNodes);
        }
        if (typeCheckingContext.lastImplicitItType != null
                && pexp.getObjectExpression() instanceof VariableExpression
                && ((VariableExpression) pexp.getObjectExpression()).getName().equals("it")) {
            tests.add(typeCheckingContext.lastImplicitItType);
        }
        String propertyName = pexp.getPropertyAsString();
        if (propertyName == null) return false;
        String capName = MetaClassHelper.capitalize(propertyName);
        boolean isAttributeExpression = pexp instanceof AttributeExpression;
        if (objectExpressionType.isInterface()) tests.add(OBJECT_TYPE);
        for (ClassNode testClass : tests) {
                LinkedList<ClassNode> queue = new LinkedList<ClassNode>();
                queue.add(testClass);
                if (testClass.isInterface()) {
                    Set<ClassNode> allInterfaces = testClass.getAllInterfaces();
                    for (ClassNode intf : allInterfaces) {
                        queue.add(GenericsUtils.parameterizeType(testClass, intf));
                    }
                }
                while (!queue.isEmpty()) {
                    ClassNode current = queue.removeFirst();
                    current = current.redirect();
                    PropertyNode propertyNode = current.getProperty(propertyName);
                    if (propertyNode != null) {
                        if (visitor != null) visitor.visitProperty(propertyNode);
                        storeType(pexp, propertyNode.getOriginType());
                        return true;
                    }
                    if (objectExpression instanceof VariableExpression && ((VariableExpression)objectExpression).isThisExpression()) {
                        FieldNode field = current.getDeclaredField(propertyName);
                        if (field != null) {
                            if (visitor != null) visitor.visitField(field);
                            storeInferredTypeForPropertyExpression(pexp, field.getOriginType());
                            storeType(pexp, field.getOriginType());
                            return true;
                        }
                    }
                    MethodNode getter = current.getGetterMethod("get" + capName);
                    if (getter == null) getter = current.getGetterMethod("is" + capName);
                    if (getter != null && !(staticProperty && !CLASS_Type.equals(current) && !getter.isStatic())) {
                        // check that a setter also exists
                        MethodNode setterMethod = current.getSetterMethod("set" + capName);
                        if (setterMethod != null) {
                            if (visitor != null) visitor.visitMethod(getter);
                            ClassNode cn = inferReturnTypeGenerics(current, getter, ArgumentListExpression.EMPTY_ARGUMENTS);
                            storeInferredTypeForPropertyExpression(pexp, cn);
                            return true;
                        }
                    }
                    if (getter == null && checkForReadOnly) {
                        FieldNode field = current.getDeclaredField(propertyName);
                        if (field != null) {
                            if (visitor != null) visitor.visitField(field);
                            storeInferredTypeForPropertyExpression(pexp, field.getOriginType());
                            storeType(pexp, field.getOriginType());
                            return true;
                        }
                    }
                    // if the property expression is an attribute expression (o.@attr), then
                    // we stop now, otherwise we must check the parent class
                    if (/*!isAttributeExpression && */current.getSuperClass() != null) {
                        queue.add(current.getSuperClass());
                    }
                }
                if (checkForReadOnly) {
                    queue = new LinkedList<ClassNode>();
                    queue.add(testClass);
                    Set<ClassNode> allInterfaces = testClass.getAllInterfaces();
                    for (ClassNode intf : allInterfaces) {
                        queue.add(GenericsUtils.parameterizeType(testClass, intf));
                    }
                    while (!queue.isEmpty()) {
                        ClassNode current = queue.removeFirst();

                        MethodNode getter = current.getGetterMethod("get" + capName);
                        if (getter == null) getter = current.getGetterMethod("is" + capName);
                        if (getter != null && !(staticProperty && !CLASS_Type.equals(current) && !getter.isStatic())) {
                            if (visitor != null) visitor.visitMethod(getter);
                            pexp.putNodeMetaData(StaticTypesMarker.READONLY_PROPERTY, Boolean.TRUE);
                            ClassNode cn = inferReturnTypeGenerics(current, getter, ArgumentListExpression.EMPTY_ARGUMENTS);
                            storeInferredTypeForPropertyExpression(pexp, cn);
                            return true;
                        }
<<<<<<< HEAD

=======
                        if (getter!=null) {
                            // it's not a call on this, yet we need to check if a field is defined
                            FieldNode field = current.getDeclaredField(propertyName);
                            if (field != null) {
                                if (visitor != null) visitor.visitField(field);
                                storeInferredTypeForPropertyExpression(pexp, field.getOriginType());
                                storeType(pexp, field.getOriginType());
                                return true;
                            }
                        }
                        if (pluginFactory != null) {
                            TypeCheckerPlugin plugin = pluginFactory.getTypeCheckerPlugin(classNode);
                            if (plugin != null) {
                                PropertyNode result = plugin.resolveProperty(current, propertyName);
                                if (result != null) {
                                    if (visitor != null) visitor.visitProperty(result);
                                    storeInferredTypeForPropertyExpression(pexp, result.getType());
                                    return true;
                                }
                            }
                        }
>>>>>>> 5137c95a
                        // if the property expression is an attribute expression (o.@attr), then
                        // we stop now, otherwise we must check the parent class
                        if (!isAttributeExpression && current.getSuperClass() != null) {
                            queue.add(current.getSuperClass());
                        }
                    }
                }
                // GROOVY-5568, the property may be defined by DGM
                List<MethodNode> methods = findDGMMethodsByNameAndArguments(testClass, "get" + capName, ClassNode.EMPTY_ARRAY);
                if (!methods.isEmpty()) {
                    List<MethodNode> methodNodes = chooseBestMethod(testClass, methods, ClassNode.EMPTY_ARRAY);
                    if (methodNodes.size() == 1) {
                        MethodNode getter = methodNodes.get(0);
                        if (visitor != null) {
                            visitor.visitMethod(getter);
                        }
                        ClassNode cn = inferReturnTypeGenerics(testClass, getter, ArgumentListExpression.EMPTY_ARGUMENTS);
                        storeInferredTypeForPropertyExpression(pexp, cn);

                        return true;
                    }
                }
        }
        for (ClassNode testClass : tests) {
            if (implementsInterfaceOrIsSubclassOf(testClass, MAP_TYPE) || implementsInterfaceOrIsSubclassOf(testClass, LIST_TYPE)) {
                if (visitor != null) {
                    ClassNode propertyType = OBJECT_TYPE;
                    if (implementsInterfaceOrIsSubclassOf(objectExpressionType, MAP_TYPE)) {
                        ClassNode intf = GenericsUtils.parameterizeType(objectExpressionType, MAP_TYPE.getPlainNodeReference());
                        if (intf.isUsingGenerics() && intf.getGenericsTypes()!=null && intf.getGenericsTypes().length==2) {
                            // should normally be the case
                            propertyType = intf.getGenericsTypes()[1].getType(); // 0 is the key, 1 is the value
                        }
                    } else {
                        // list type
                        ClassNode intf = GenericsUtils.parameterizeType(objectExpressionType, LIST_TYPE.getPlainNodeReference());
                        if (intf.isUsingGenerics() && intf.getGenericsTypes()!=null && intf.getGenericsTypes().length==1) {
                            PropertyExpression subExp = new PropertyExpression(
                                    new VariableExpression("{}", intf.getGenericsTypes()[0].getType()),
                                    pexp.getPropertyAsString()
                            );
                            AtomicReference<ClassNode> result = new AtomicReference<ClassNode>();
                            if (existsProperty(subExp, checkForReadOnly, new PropertyLookupVisitor(result))) {
                                intf = LIST_TYPE.getPlainNodeReference();
                                intf.setGenericsTypes(new GenericsType[] { new GenericsType(getWrapper(result.get()))});
                                propertyType = intf;
                            }
                        }
                    }
                    // todo : type inferrence on maps and lists, if possible
                    PropertyNode node = new PropertyNode(propertyName, Opcodes.ACC_PUBLIC, propertyType, objectExpressionType, null, null, null);
                    visitor.visitProperty(node);
                }
                return true;
            }
        }
        return false;
    }

    protected void storeInferredTypeForPropertyExpression(final PropertyExpression pexp, final ClassNode flatInferredType) {
        if (pexp.isSpreadSafe()) {
            ClassNode list = LIST_TYPE.getPlainNodeReference();
            list.setGenericsTypes(new GenericsType[] {
                    new GenericsType(flatInferredType)
            });
            storeType(pexp, list);
        } else {
            storeType(pexp, flatInferredType);
        }
    }

    protected boolean hasSetter(final PropertyExpression pexp) {
        Expression objectExpression = pexp.getObjectExpression();
        ClassNode clazz = getType(objectExpression);
        List<ClassNode> tests = new LinkedList<ClassNode>();
        tests.add(clazz);
        if (clazz.equals(CLASS_Type) && clazz.getGenericsTypes() != null) {
            tests.add(clazz.getGenericsTypes()[0].getType());
        }
        if (!typeCheckingContext.temporaryIfBranchTypeInformation.empty()) {
            List<ClassNode> classNodes = getTemporaryTypesForExpression(objectExpression);
            if (classNodes != null) tests.addAll(classNodes);
        }
        if (typeCheckingContext.lastImplicitItType != null
                && pexp.getObjectExpression() instanceof VariableExpression
                && ((VariableExpression) pexp.getObjectExpression()).getName().equals("it")) {
            tests.add(typeCheckingContext.lastImplicitItType);
        }
        String propertyName = pexp.getPropertyAsString();
        if (propertyName == null) return false;
        String capName = MetaClassHelper.capitalize(propertyName);
        boolean isAttributeExpression = pexp instanceof AttributeExpression;
        if (clazz.isInterface()) tests.add(OBJECT_TYPE);
        for (ClassNode testClass : tests) {
            LinkedList<ClassNode> queue = new LinkedList<ClassNode>();
            queue.add(testClass);
            if (testClass.isInterface()) {
                queue.addAll(testClass.getAllInterfaces());
            }
            while (!queue.isEmpty()) {
                ClassNode current = queue.removeFirst();
                current = current.redirect();
                // check that a setter also exists
                MethodNode setterMethod = current.getSetterMethod("set" + capName, false);
                if (setterMethod != null) {
                    storeType(pexp, setterMethod.getParameters()[0].getType());
                    return true;
                }
                if (!isAttributeExpression && current.getSuperClass() != null) {
                    queue.add(current.getSuperClass());
                }
            }
        }
        return false;
    }

    @Override
    public void visitField(final FieldNode node) {
        final boolean osc = typeCheckingContext.isInStaticContext;
        try {
            typeCheckingContext.isInStaticContext = node.isInStaticContext();
            super.visitField(node);
            Expression init = node.getInitialExpression();
            if (init != null) {
                FieldExpression left = new FieldExpression(node);
                BinaryExpression bexp = new BinaryExpression(
                        left,
                        Token.newSymbol("=", node.getLineNumber(), node.getColumnNumber()),
                        init
                );
                bexp.setSourcePosition(init);
                typeCheckAssignment(bexp, left, node.getOriginType(), init, getType(init));
                if (init instanceof ConstructorCallExpression) {
                    inferDiamondType((ConstructorCallExpression) init, node.getOriginType());
                }
            }
        } finally {
            typeCheckingContext.isInStaticContext = osc;
        }
    }

    @Override
    public void visitForLoop(final ForStatement forLoop) {
        // collect every variable expression used in the loop body
        final Map<VariableExpression, ClassNode> varOrigType = new HashMap<VariableExpression, ClassNode>();
        forLoop.getLoopBlock().visit(new VariableExpressionTypeMemoizer(varOrigType));

        // visit body
        Map<VariableExpression, List<ClassNode>> oldTracker = pushAssignmentTracking();
        Expression collectionExpression = forLoop.getCollectionExpression();
        if (collectionExpression instanceof ClosureListExpression) {
            // for (int i=0; i<...; i++) style loop
            super.visitForLoop(forLoop);
        } else {
            collectionExpression.visit(this);
            final ClassNode collectionType = getType(collectionExpression);
            ClassNode componentType = inferLoopElementType(collectionType);
            ClassNode forLoopVariableType = forLoop.getVariableType();
            if (ClassHelper.getUnwrapper(componentType) == forLoopVariableType) {
                // prefer primitive type over boxed type
                componentType = forLoopVariableType;
            }
            if (!checkCompatibleAssignmentTypes(forLoopVariableType, componentType)) {
                addStaticTypeError("Cannot loop with element of type " + forLoopVariableType.toString(false) + " with collection of type " + collectionType.toString(false), forLoop);
            }
            if (forLoopVariableType != DYNAMIC_TYPE) {
                // user has specified a type, prefer it over the inferred type
                componentType = forLoopVariableType;
            }
            typeCheckingContext.controlStructureVariables.put(forLoop.getVariable(), componentType);
            try {
                super.visitForLoop(forLoop);
            } finally {
                typeCheckingContext.controlStructureVariables.remove(forLoop.getVariable());
            }
        }
        boolean typeChanged = isSecondPassNeededForControlStructure(varOrigType, oldTracker);
        if (typeChanged) visitForLoop(forLoop);
    }

    /**
     * Given a loop collection type, returns the inferred type of the loop element. Used, for
     * example, to infer the element type of a (for e in list) loop.
     *
     * @param collectionType the type of the collection
     * @return the inferred component type
     */
    public static ClassNode inferLoopElementType(final ClassNode collectionType) {
        ClassNode componentType = collectionType.getComponentType();
        if (componentType == null) {
            if (collectionType.implementsInterface(ITERABLE_TYPE)) {
                ClassNode intf = GenericsUtils.parameterizeType(collectionType, ITERABLE_TYPE);
                GenericsType[] genericsTypes = intf.getGenericsTypes();
                componentType = genericsTypes[0].getType();
            } else if (collectionType == ClassHelper.STRING_TYPE) {
                componentType = ClassHelper.Character_TYPE;
            } else {
                componentType = ClassHelper.OBJECT_TYPE;
            }
        }
        return componentType;
    }

    protected boolean isSecondPassNeededForControlStructure(final Map<VariableExpression, ClassNode> varOrigType, final Map<VariableExpression, List<ClassNode>> oldTracker) {
        Map<VariableExpression, ClassNode> assignedVars = popAssignmentTracking(oldTracker);
        for (Map.Entry<VariableExpression, ClassNode> entry : assignedVars.entrySet()) {
            Variable key = findTargetVariable(entry.getKey());
            if (key instanceof VariableExpression) {
                ClassNode origType = varOrigType.get(key);
                ClassNode newType = entry.getValue();
                if (varOrigType.containsKey(key) && (origType == null || !newType.equals(origType))) {
                    return true;
                }
            }
        }
        return false;
    }

    @Override
    public void visitWhileLoop(final WhileStatement loop) {
        Map<VariableExpression, List<ClassNode>> oldTracker = pushAssignmentTracking();
        super.visitWhileLoop(loop);
        popAssignmentTracking(oldTracker);
    }

    @Override
    public void visitBitwiseNegationExpression(BitwiseNegationExpression expression) {
        super.visitBitwiseNegationExpression(expression);
        ClassNode type = getType(expression);
        ClassNode typeRe = type.redirect();
        ClassNode resultType;
        if (isBigIntCategory(typeRe)) {
            // allow any internal number that is not a floating point one
            resultType = type;
        } else if (typeRe == STRING_TYPE || typeRe == GSTRING_TYPE) {
            resultType = PATTERN_TYPE;
        } else if (typeRe == ArrayList_TYPE) {
            resultType = ArrayList_TYPE;
        } else {
            MethodNode mn = findMethodOrFail(expression, type, "bitwiseNegate");
            resultType = mn.getReturnType();
        }
        storeType(expression, resultType);
    }

    @Override
    public void visitUnaryPlusExpression(UnaryPlusExpression expression) {
        super.visitUnaryPlusExpression(expression);
        negativeOrPositiveUnary(expression, "positive");
    }

    @Override
    public void visitUnaryMinusExpression(UnaryMinusExpression expression) {
        super.visitUnaryMinusExpression(expression);
        negativeOrPositiveUnary(expression, "negative");
    }

    @Override
    public void visitPostfixExpression(final PostfixExpression expression) {
        super.visitPostfixExpression(expression);
        Expression inner = expression.getExpression();
        ClassNode exprType = getType(inner);
        int type = expression.getOperation().getType();
        String name = type == PLUS_PLUS ? "next" : type == MINUS_MINUS ? "previous" : null;
        if (isPrimitiveType(exprType) || isPrimitiveType(getUnwrapper(exprType))) {
            if (type == PLUS_PLUS || type == MINUS_MINUS) {
                if (!isPrimitiveType(exprType)) {
                    MethodNode node = findMethodOrFail(inner, exprType, name);
                    if (node != null) {
                        storeTargetMethod(expression, node);
                    }
                }
                return;
            }
            addUnsupportedPreOrPostfixExpressionError(expression);
            return;
        }
        // not a primitive type. We must find a method which is called next
        if (name == null) {
            addUnsupportedPreOrPostfixExpressionError(expression);
            return;
        }
        MethodNode node = findMethodOrFail(inner, exprType, name);
        if (node != null) {
            storeTargetMethod(expression, node);
        }
    }

    @Override
    public void visitPrefixExpression(final PrefixExpression expression) {
        super.visitPrefixExpression(expression);
        Expression inner = expression.getExpression();
        ClassNode exprType = getType(inner);
        int type = expression.getOperation().getType();
        String name = type == PLUS_PLUS ? "next" : type == MINUS_MINUS ? "previous" : null;
        if (isPrimitiveType(exprType) || isPrimitiveType(getUnwrapper(exprType))) {
            if (type == PLUS_PLUS || type == MINUS_MINUS) {
                if (!isPrimitiveType(exprType)) {
                    MethodNode node = findMethodOrFail(inner, exprType, name);
                    if (node != null) {
                        storeTargetMethod(expression, node);
                    }
                }
                return;
            }
            addUnsupportedPreOrPostfixExpressionError(expression);
            return;
        }
        // not a primitive type. We must find a method which is called next or previous
        if (name == null) {
            addUnsupportedPreOrPostfixExpressionError(expression);
            return;
        }
        MethodNode node = findMethodOrFail(inner, exprType, name);
        if (node != null) {
            storeTargetMethod(expression, node);
        }
    }

    private void negativeOrPositiveUnary(Expression expression, String name) {
        ClassNode type = getType(expression);
        ClassNode typeRe = type.redirect();
        ClassNode resultType;
        if (isDoubleCategory(ClassHelper.getUnwrapper(typeRe))) {
            resultType = type;
        } else if (typeRe == ArrayList_TYPE) {
            resultType = ArrayList_TYPE;
        } else {
            MethodNode mn = findMethodOrFail(expression, type, name);
            if (mn != null) {
                resultType = mn.getReturnType();
            } else {
                resultType = type;
            }
        }
        storeType(expression, resultType);
    }

    @Override
    protected void visitConstructorOrMethod(MethodNode node, boolean isConstructor) {
        typeCheckingContext.pushEnclosingMethod(node);
        super.visitConstructorOrMethod(node, isConstructor);
        if (!isConstructor) {
            returnAdder.visitMethod(node);
        }
        typeCheckingContext.popEnclosingMethod();
    }

    @Override
    public void visitReturnStatement(ReturnStatement statement) {
        super.visitReturnStatement(statement);
        returnListener.returnStatementAdded(statement);
    }

    protected ClassNode checkReturnType(final ReturnStatement statement) {
        Expression expression = statement.getExpression();
        ClassNode type = getType(expression);
        if (typeCheckingContext.getEnclosingClosure()!=null) {
            return type;
        }
        MethodNode enclosingMethod = typeCheckingContext.getEnclosingMethod();
        if (enclosingMethod != null) {
            if (!enclosingMethod.isVoidMethod()
                    && !type.equals(void_WRAPPER_TYPE)
                    && !type.equals(VOID_TYPE)
                    && !checkCompatibleAssignmentTypes(enclosingMethod.getReturnType(), type)
                    && !(isNullConstant(expression))) {
                addStaticTypeError("Cannot return value of type " + type.toString(false) + " on method returning type " + enclosingMethod.getReturnType().toString(false), expression);
            } else if (!enclosingMethod.isVoidMethod()) {
                if (implementsInterfaceOrIsSubclassOf(type, enclosingMethod.getReturnType())) {
                    if (missesGenericsTypes(type)) {
                        DeclarationExpression virtualDecl = new DeclarationExpression(
                                new VariableExpression("{target}", enclosingMethod.getReturnType()),
                                Token.newSymbol(EQUAL, -1, -1),
                                new VariableExpression("{source}", type)
                        );
                        virtualDecl.setSourcePosition(statement);
                        virtualDecl.visit(this);
                        ClassNode newlyInferred = (ClassNode) virtualDecl.getNodeMetaData(StaticTypesMarker.INFERRED_TYPE);
                        if (!missesGenericsTypes(newlyInferred)) type = newlyInferred;
                    }
                    return type;
                } else {
                    return enclosingMethod.getReturnType();
                }
            }
        }
        return type;
    }

    protected void addClosureReturnType(ClassNode returnType) {
        typeCheckingContext.getEnclosingClosure().addReturnType(returnType);
    }

    @Override
    public void visitConstructorCallExpression(ConstructorCallExpression call) {
        super.visitConstructorCallExpression(call);
        ClassNode receiver = call.isThisCall() ? typeCheckingContext.getEnclosingClassNode() :
                call.isSuperCall() ? typeCheckingContext.getEnclosingClassNode().getSuperClass() : call.getType();
        Expression arguments = call.getArguments();

        ArgumentListExpression argumentList = InvocationWriter.makeArgumentList(arguments);

        checkForbiddenSpreadArgument(argumentList);

        ClassNode[] args = getArgumentTypes(argumentList);
        MethodNode node = null;
        if (args.length == 1 && implementsInterfaceOrIsSubclassOf(args[0], MAP_TYPE) && findMethod(receiver, "<init>", ClassNode.EMPTY_ARRAY).size() == 1) {
            // bean-style constructor
            node = typeCheckMapConstructor(call, receiver, arguments);
            if (node != null) {
                storeTargetMethod(call, node);
                return;
            }
        }
        node = findMethodOrFail(call, receiver, "<init>", args);
        if (node != null) {
            if (node.getParameters().length == 0 && args.length == 1 && implementsInterfaceOrIsSubclassOf(args[0], MAP_TYPE)) {
                node = typeCheckMapConstructor(call, receiver, arguments);
            }
            if (node != null) storeTargetMethod(call, node);
        }
    }

    protected MethodNode typeCheckMapConstructor(final ConstructorCallExpression call, final ClassNode receiver, final Expression arguments) {
        MethodNode node = null;
        if (arguments instanceof TupleExpression) {
            TupleExpression texp = (TupleExpression) arguments;
            List<Expression> expressions = texp.getExpressions();
            if (expressions.size() == 1) {
                Expression expression = expressions.get(0);
                if (expression instanceof MapExpression) {
                    MapExpression argList = (MapExpression) expression;
                    checkGroovyConstructorMap(call, receiver, argList);
                    node = new ConstructorNode(Opcodes.ACC_PUBLIC, new Parameter[]{new Parameter(MAP_TYPE, "map")}, ClassNode.EMPTY_ARRAY, EmptyStatement.INSTANCE);
                    node.setDeclaringClass(receiver);
                }
            }
        }
        return node;
    }

    protected ClassNode[] getArgumentTypes(ArgumentListExpression args) {
        List<Expression> arglist = args.getExpressions();
        ClassNode[] ret = new ClassNode[arglist.size()];
        int i = 0;
        Map<Object, List<ClassNode>> info = typeCheckingContext.temporaryIfBranchTypeInformation.empty() ? null : typeCheckingContext.temporaryIfBranchTypeInformation.peek();
        for (Expression exp : arglist) {
            if (isNullConstant(exp)) {
                ret[i] = UNKNOWN_PARAMETER_TYPE;
            } else {
                ret[i] = getType(exp);
                if (exp instanceof VariableExpression && info != null) {
                    List<ClassNode> classNodes = getTemporaryTypesForExpression(exp);
                    if (classNodes != null && !classNodes.isEmpty()) {
                        ArrayList<ClassNode> arr = new ArrayList<ClassNode>(classNodes.size() + 1);
                        arr.add(ret[i]);
                        arr.addAll(classNodes);
                        ret[i] = new UnionTypeClassNode(arr.toArray(new ClassNode[arr.size()]));
                    }
                }
            }
            i++;
        }
        return ret;
    }

    @Override
    public void visitClosureExpression(final ClosureExpression expression) {
        // collect every variable expression used in the loop body
        final Map<VariableExpression, ClassNode> varOrigType = new HashMap<VariableExpression, ClassNode>();
        Statement code = expression.getCode();
        code.visit(new VariableExpressionTypeMemoizer(varOrigType));
        Map<VariableExpression, List<ClassNode>> oldTracker = pushAssignmentTracking();

        // first, collect closure shared variables and reinitialize types
        SharedVariableCollector collector = new SharedVariableCollector(getSourceUnit());
        collector.visitClosureExpression(expression);
        Set<VariableExpression> closureSharedExpressions = collector.getClosureSharedExpressions();
        Map<VariableExpression, ListHashMap> typesBeforeVisit = null;
        if (!closureSharedExpressions.isEmpty()) {
            typesBeforeVisit = new HashMap<VariableExpression, ListHashMap>();
            saveVariableExpressionMetadata(closureSharedExpressions, typesBeforeVisit);
        }

        // perform visit
        typeCheckingContext.pushEnclosingClosureExpression(expression);
        DelegationMetadata dmd = getDelegationMetadata(expression);
        if (dmd ==null) {
            typeCheckingContext.delegationMetadata = new DelegationMetadata(
                    typeCheckingContext.getEnclosingClassNode(), Closure.OWNER_FIRST, typeCheckingContext.delegationMetadata
            );
        } else {
            typeCheckingContext.delegationMetadata = new DelegationMetadata(
                    dmd.getType(),
                    dmd.getStrategy(),
                    typeCheckingContext.delegationMetadata
            );
        }
        super.visitClosureExpression(expression);
        typeCheckingContext.delegationMetadata = typeCheckingContext.delegationMetadata.getParent();
        MethodNode node = new MethodNode("dummy", 0, ClassHelper.OBJECT_TYPE, Parameter.EMPTY_ARRAY, ClassNode.EMPTY_ARRAY, code);
        returnAdder.visitMethod(node);

        TypeCheckingContext.EnclosingClosure enclosingClosure = typeCheckingContext.getEnclosingClosure();
        if (!enclosingClosure.getReturnTypes().isEmpty()) {
            expression.putNodeMetaData(StaticTypesMarker.INFERRED_RETURN_TYPE, lowestUpperBound(enclosingClosure.getReturnTypes()));
        }

        typeCheckingContext.popEnclosingClosure();

        boolean typeChanged = isSecondPassNeededForControlStructure(varOrigType, oldTracker);
        if (typeChanged) visitClosureExpression(expression);

        // restore original metadata
        restoreVariableExpressionMetadata(typesBeforeVisit);
    }

    protected DelegationMetadata getDelegationMetadata(final ClosureExpression expression) {
        return (DelegationMetadata) expression.getNodeMetaData(StaticTypesMarker.DELEGATION_METADATA);
    }

    protected void restoreVariableExpressionMetadata(final Map<VariableExpression, ListHashMap> typesBeforeVisit) {
        if (typesBeforeVisit != null) {
            for (Map.Entry<VariableExpression, ListHashMap> entry : typesBeforeVisit.entrySet()) {
                VariableExpression ve = entry.getKey();
                ListHashMap metadata = entry.getValue();
                for (StaticTypesMarker marker : StaticTypesMarker.values()) {
                    ve.removeNodeMetaData(marker);
                    Object value = metadata.get(marker);
                    if (value != null) ve.setNodeMetaData(marker, value);
                }
            }
        }
    }

    protected void saveVariableExpressionMetadata(final Set<VariableExpression> closureSharedExpressions, final Map<VariableExpression, ListHashMap> typesBeforeVisit) {
        for (VariableExpression ve : closureSharedExpressions) {
            ListHashMap<StaticTypesMarker, Object> metadata = new ListHashMap<StaticTypesMarker, Object>();
            for (StaticTypesMarker marker : StaticTypesMarker.values()) {
                Object value = ve.getNodeMetaData(marker);
                if (value != null) {
                    metadata.put(marker, value);
                }
            }
            typesBeforeVisit.put(ve, metadata);
            Variable accessedVariable = ve.getAccessedVariable();
            if (accessedVariable != ve && accessedVariable instanceof VariableExpression) {
                saveVariableExpressionMetadata(Collections.singleton((VariableExpression) accessedVariable), typesBeforeVisit);
            }
        }
    }

    protected boolean shouldSkipMethodNode(final MethodNode node) {
        Object type = node.getNodeMetaData(StaticTypeCheckingVisitor.class);
        return Boolean.TRUE.equals(type);
    }

    @Override
    public void visitMethod(final MethodNode node) {
        if (shouldSkipMethodNode(node)) {
            // method has already been visited by a static type checking visitor
            return;
        }
        ErrorCollector collector = (ErrorCollector) node.getNodeMetaData(ERROR_COLLECTOR);
        if (collector != null) {
            typeCheckingContext.errorCollector.addCollectorContents(collector);
        } else {
            startMethodInference(node, typeCheckingContext.errorCollector);
        }
        node.removeNodeMetaData(ERROR_COLLECTOR);
    }

    protected void startMethodInference(final MethodNode node, ErrorCollector collector) {
        if (isSkipMode(node)) return;

        // second, we must ensure that this method MUST be statically checked
        // for example, in a mixed mode where only some methods are statically checked
        // we must not visit a method which used dynamic dispatch.
        // We do not check for an annotation because some other AST transformations
        // may use this visitor without the annotation being explicitely set
        if (!typeCheckingContext.methodsToBeVisited.isEmpty() && !typeCheckingContext.methodsToBeVisited.contains(node)) return;

        // alreadyVisitedMethods prevents from visiting the same method multiple times
        // and prevents from infinite loops
        if (typeCheckingContext.alreadyVisitedMethods.contains(node)) return;
        typeCheckingContext.alreadyVisitedMethods.add(node);

        ErrorCollector oldCollector = typeCheckingContext.errorCollector;
        typeCheckingContext.errorCollector = collector;

        final boolean osc = typeCheckingContext.isInStaticContext;
        try {
            typeCheckingContext.isInStaticContext = node.isStatic();
            super.visitMethod(node);
            ClassNode rtype = (ClassNode) node.getNodeMetaData(StaticTypesMarker.INFERRED_RETURN_TYPE);
            if (rtype == null) {
                node.putNodeMetaData(StaticTypesMarker.INFERRED_RETURN_TYPE, node.getReturnType());
            }
            addTypeCheckingInfoAnnotation(node);
        } finally {
            typeCheckingContext.isInStaticContext = osc;
        }

        typeCheckingContext.errorCollector = oldCollector;
        node.putNodeMetaData(ERROR_COLLECTOR, collector);
    }

    protected void addTypeCheckingInfoAnnotation(final MethodNode node) {
        // if a returned inferred type is available and no @TypeCheckingInfo is on node, then add an
        // annotation to the method node
        ClassNode rtype = (ClassNode) node.getNodeMetaData(StaticTypesMarker.INFERRED_RETURN_TYPE);
        if (rtype != null && node.getAnnotations(TYPECHECKING_INFO_NODE).isEmpty()) {
            AnnotationNode anno = new AnnotationNode(TYPECHECKING_INFO_NODE);
            anno.setMember("version", CURRENT_SIGNATURE_PROTOCOL);
            SignatureCodec codec = SignatureCodecFactory.getCodec(CURRENT_SIGNATURE_PROTOCOL_VERSION);
            String genericsSignature = codec.encode(rtype);
            if (genericsSignature != null) {
                ConstantExpression signature = new ConstantExpression(genericsSignature);
                signature.setType(STRING_TYPE);
                anno.setMember("inferredType", signature);
                node.addAnnotation(anno);
            }
        }
    }

    @Override
    public void visitStaticMethodCallExpression(final StaticMethodCallExpression call) {
        final String name = call.getMethod();
        if (name == null) {
            addStaticTypeError("cannot resolve dynamic method name at compile time.", call);
            return;
        }

        final ClassNode rememberLastItType = typeCheckingContext.lastImplicitItType;
        Expression callArguments = call.getArguments();

        ArgumentListExpression argumentList = InvocationWriter.makeArgumentList(callArguments);

        checkForbiddenSpreadArgument(argumentList);

        boolean isWithCall = isWithCall(name, callArguments);

        if (!isWithCall) {
            // if it is not a "with" call, arguments should be visited first
            callArguments.visit(this);
        }

        ClassNode[] args = getArgumentTypes(argumentList);
        final ClassNode receiver = call.getOwnerType();

        if (isWithCall) {
            typeCheckingContext.lastImplicitItType = receiver;
            // if the provided closure uses an explicit parameter definition, we can
            // also check that the provided type is correct
            checkClosureParameters(callArguments, receiver);
        }

        try {
            if (isWithCall) {
                // in case of a with call, arguments (the closure) should be visited now that we checked
                // the arguments
                callArguments.visit(this);
            }

            // method call receivers are :
            //   - possible "with" receivers
            //   - the actual receiver as found in the method call expression
            //   - any of the potential receivers found in the instanceof temporary table
            // in that order
            List<Receiver<String>> receivers = new LinkedList<Receiver<String>>();
            addReceivers(receivers, makeOwnerList(new ClassExpression(receiver)), false);
            List<MethodNode> mn = null;
            Receiver<String> chosenReceiver = null;
            for (Receiver<String> currentReceiver : receivers) {
                mn = findMethod(currentReceiver.getType(), name, args);
                if (!mn.isEmpty()) {
                    if (mn.size() == 1) typeCheckMethodsWithGenerics(currentReceiver.getType(), args, mn.get(0), call);
                    chosenReceiver = currentReceiver;
                    break;
                }
            }
            if (mn.isEmpty()) {
                addNoMatchingMethodError(receiver, name, args, call);
            } else {
                if (mn.size() == 1) {
                    MethodNode directMethodCallCandidate = mn.get(0);
                    // visit the method to obtain inferred return type
                    ClassNode currentClassNode = typeCheckingContext.getEnclosingClassNode();
                    typeCheckingContext.pushEnclosingClassNode(directMethodCallCandidate.getDeclaringClass());
                    for (ClassNode node : typeCheckingContext.source.getAST().getClasses()) {
                        if (isClassInnerClassOrEqualTo(typeCheckingContext.getEnclosingClassNode(), node)) {
                            silentlyVisitMethodNode(directMethodCallCandidate);
                            break;
                        }
                    }
                    pickInferredTypeFromMethodAnnotation(directMethodCallCandidate);
                    typeCheckingContext.popEnclosingClassNode();
                    ClassNode returnType = getType(directMethodCallCandidate);
                    if (returnType.isUsingGenerics() && !returnType.isEnum()) {
                        ClassNode irtg = inferReturnTypeGenerics(chosenReceiver.getType(), directMethodCallCandidate, callArguments);
                        returnType = irtg != null && implementsInterfaceOrIsSubclassOf(irtg, returnType) ? irtg : returnType;
                    }
                    storeType(call, returnType);
                    storeTargetMethod(call, directMethodCallCandidate);

                } else {
                    addAmbiguousErrorMessage(mn, name, args, call);
                }
            }
        } finally {
            if (isWithCall) {
                typeCheckingContext.lastImplicitItType = rememberLastItType;
            }
        }
    }

    protected void checkClosureParameters(final Expression callArguments, final ClassNode receiver) {
        if (callArguments instanceof ArgumentListExpression) {
            ArgumentListExpression argList = (ArgumentListExpression) callArguments;
            ClosureExpression closure = (ClosureExpression) argList.getExpression(0);
            Parameter[] parameters = closure.getParameters();
            if (parameters.length > 1) {
                addStaticTypeError("Unexpected number of parameters for a with call", argList);
            } else if (parameters.length == 1) {
                Parameter param = parameters[0];
                if (!param.isDynamicTyped() && !isAssignableTo(receiver, param.getType().redirect())) {
                    addStaticTypeError("Expected parameter type: " + receiver.toString(false) + " but was: " + param.getType().redirect().toString(false), param);
                }
            }
            closure.putNodeMetaData(StaticTypesMarker.DELEGATION_METADATA, new DelegationMetadata(
                    receiver,
                    Closure.DELEGATE_FIRST,
                    typeCheckingContext.delegationMetadata
            ));
        }
    }

    protected void pickInferredTypeFromMethodAnnotation(final MethodNode node) {
        if (node.getNodeMetaData(StaticTypesMarker.INFERRED_RETURN_TYPE) == null
                && !node.getAnnotations(TYPECHECKING_INFO_NODE).isEmpty()) {
            List<AnnotationNode> annotations = node.getAnnotations(TYPECHECKING_INFO_NODE);
            AnnotationNode head = annotations.get(0);
            int version = Integer.valueOf(head.getMember("version").getText());
            String signature = head.getMember("inferredType").getText();
            SignatureCodec codec = SignatureCodecFactory.getCodec(version);
            ClassNode result = codec.decode(signature);
            node.putNodeMetaData(StaticTypesMarker.INFERRED_RETURN_TYPE, result);
        }
    }

    /**
     * visit a method call target, to infer the type. Don't report errors right
     * away, that will be done by a later visitMethod call
     */
    protected void silentlyVisitMethodNode(final MethodNode directMethodCallCandidate) {
        // visit is authorized because the classnode belongs to the same source unit
        ErrorCollector collector = new ErrorCollector(typeCheckingContext.errorCollector.getConfiguration());
        startMethodInference(directMethodCallCandidate, collector);
    }

    protected void visitMethodCallArguments(ArgumentListExpression arguments, boolean visitClosures, final MethodNode selectedMethod) {
        Parameter[] params = selectedMethod!=null?selectedMethod.getParameters():Parameter.EMPTY_ARRAY;
        final List<Expression> expressions = arguments.getExpressions();
        for (int i = 0, expressionsSize = expressions.size(); i < expressionsSize; i++) {
            final Expression expression = expressions.get(i);
            if (visitClosures && expression instanceof ClosureExpression
                    || !visitClosures && !(expression instanceof ClosureExpression)) {
                if (i<params.length && visitClosures) {
                    Parameter param = params[i];
                    List<AnnotationNode> annotations = param.getAnnotations(DELEGATES_TO);
                    if (annotations!=null && !annotations.isEmpty()) {
                        for (AnnotationNode annotation : annotations) {
                            // in theory, there can only be one annotation of that type
                            Expression value = annotation.getMember("value");
                            Expression strategy = annotation.getMember("strategy");
                            Integer stInt = Closure.OWNER_FIRST;
                            if (strategy!=null) {
                                stInt = (Integer) evaluateExpression(new CastExpression(ClassHelper.Integer_TYPE,strategy));
                            }
                            if (value instanceof ClassExpression) {
                                // temporarily store the delegation strategy and the delegate type
                                expression.putNodeMetaData(StaticTypesMarker.DELEGATION_METADATA, new DelegationMetadata(value.getType(), stInt, typeCheckingContext.delegationMetadata));
                            } else {
                                Expression parameter = annotation.getMember("target");
                                String parameterName = parameter!=null && parameter instanceof ConstantExpression?parameter.getText():"";
                                // todo: handle vargs!
                                for (int j = 0, paramsLength = params.length; j < paramsLength; j++) {
                                    final Parameter methodParam = params[j];
                                    List<AnnotationNode> targets = methodParam.getAnnotations(DELEGATES_TO_TARGET);
                                    if (targets != null && targets.size() == 1) {
                                        AnnotationNode targetAnnotation = targets.get(0); // @DelegatesTo.Target Obj foo
                                        Expression idMember = targetAnnotation.getMember("value");
                                        String id = idMember != null && idMember instanceof ConstantExpression ? idMember.getText() : "";
                                        if (id.equals(parameterName)) {
                                            if (j < expressionsSize) {
                                                Expression actualArgument = expressions.get(j);
                                                expression.putNodeMetaData(StaticTypesMarker.DELEGATION_METADATA, new DelegationMetadata(getType(actualArgument), stInt, typeCheckingContext.delegationMetadata));
                                            }
                                        }
                                    }
                                }
                                if (expression.getNodeMetaData(StaticTypesMarker.DELEGATION_METADATA)==null) {
                                    addError("Not enough arguments found for a @DelegatesTo method call. Please check that you either use an explicit class or @DelegatesTo.Target with a correct id", arguments);
                                }
                            }
                        }
                    }
                }
                expression.visit(this);
                if (expression.getNodeMetaData(StaticTypesMarker.DELEGATION_METADATA)!=null) {
                    expression.removeNodeMetaData(StaticTypesMarker.DELEGATION_METADATA);
                }
            }
        }
    }

    protected void addReceivers(final List<Receiver<String>> receivers,
                              final Collection<Receiver<String>> owners,
                              final boolean implicitThis) {
        if (typeCheckingContext.delegationMetadata ==null || !implicitThis) {
            receivers.addAll(owners);
            return;
        }

        DelegationMetadata dmd = typeCheckingContext.delegationMetadata;
        StringBuilder path = new StringBuilder();
        while (dmd != null) {
            int strategy = dmd.getStrategy();
            ClassNode delegate = dmd.getType();
            dmd = dmd.getParent();

            switch (strategy) {
                case Closure.OWNER_FIRST:
                    receivers.addAll(owners);
                    path.append("delegate");
                    receivers.add(new Receiver<String>(delegate, path.toString()));
                    break;
                case Closure.DELEGATE_FIRST:
                    path.append("delegate");
                    receivers.add(new Receiver<String>(delegate, path.toString()));
                    receivers.addAll(owners);
                    break;
                case Closure.OWNER_ONLY:
                    receivers.addAll(owners);
                    dmd = null;
                    break;
                case Closure.DELEGATE_ONLY:
                    path.append("delegate");
                    receivers.add(new Receiver<String>(delegate, path.toString()));
                    dmd = null;
                    break;
            }
            path.append('.');
        }
    }

    @Override
    public void visitMethodCallExpression(MethodCallExpression call) {
        final String name = call.getMethodAsString();
        if (name == null) {
            addStaticTypeError("cannot resolve dynamic method name at compile time.", call.getMethod());
            return;
        }

        final Expression objectExpression = call.getObjectExpression();

        objectExpression.visit(this);
        call.getMethod().visit(this);

        // if the call expression is a spread operator call, then we must make sure that
        // the call is made on a collection type
        if (call.isSpreadSafe()) {
            ClassNode expressionType = getType(objectExpression);
            if (!(expressionType.equals(Collection_TYPE) || expressionType.implementsInterface(Collection_TYPE))) {
                addStaticTypeError("Spread operator can only be used on collection types", expressionType);
                return;
            } else {
                // type check call as if it was made on component type
                ClassNode componentType = inferComponentType(expressionType, int_TYPE);
                MethodCallExpression subcall = new MethodCallExpression(
                        new CastExpression(componentType, EmptyExpression.INSTANCE),
                        name,
                        call.getArguments()
                );
                subcall.setLineNumber(call.getLineNumber());
                subcall.setColumnNumber(call.getColumnNumber());
                visitMethodCallExpression(subcall);
                // the inferred type here should be a list of what the subcall returns
                ClassNode subcallReturnType = getType(subcall);
                ClassNode listNode = LIST_TYPE.getPlainNodeReference();
                listNode.setGenericsTypes(new GenericsType[]{new GenericsType(wrapTypeIfNecessary(subcallReturnType))});
                storeType(call, listNode);
                // store target method
                storeTargetMethod(call, (MethodNode) subcall.getNodeMetaData(StaticTypesMarker.DIRECT_METHOD_CALL_TARGET));
                return;
            }
        }

        final ClassNode rememberLastItType = typeCheckingContext.lastImplicitItType;
        Expression callArguments = call.getArguments();
        ArgumentListExpression argumentList = InvocationWriter.makeArgumentList(callArguments);

        checkForbiddenSpreadArgument(argumentList);

        // for arguments, we need to visit closures *after* the method has been chosen

        boolean isWithCall = isWithCall(name, callArguments);

        visitMethodCallArguments(argumentList, false, null);

        ClassNode[] args = getArgumentTypes(argumentList);
        final boolean isCallOnClosure = isClosureCall(name, objectExpression, callArguments);
        final ClassNode receiver = getType(objectExpression);

        if (isWithCall) {
            typeCheckingContext.lastImplicitItType = receiver;
            // if the provided closure uses an explicit parameter definition, we can
            // also check that the provided type is correct
            checkClosureParameters(callArguments, receiver);
        }

        try {
            if (isCallOnClosure) {
                // this is a closure.call() call
                if (objectExpression == VariableExpression.THIS_EXPRESSION) {
                    // isClosureCall() check verified earlier that a field exists
                    FieldNode field = typeCheckingContext.getEnclosingClassNode().getDeclaredField(name);
                    GenericsType[] genericsTypes = field.getType().getGenericsTypes();
                    if (genericsTypes != null) {
                        ClassNode closureReturnType = genericsTypes[0].getType();
                        Object data = field.getNodeMetaData(StaticTypesMarker.CLOSURE_ARGUMENTS);
                        if (data != null) {
                            Parameter[] parameters = (Parameter[]) data;
                            typeCheckClosureCall(callArguments, args, parameters);
                        }
                        storeType(call, closureReturnType);
                    }
                } else if (objectExpression instanceof VariableExpression) {
                    Variable variable = findTargetVariable((VariableExpression) objectExpression);
                    if (variable instanceof Expression) {
                        Object data = ((Expression) variable).getNodeMetaData(StaticTypesMarker.CLOSURE_ARGUMENTS);
                        if (data != null) {
                            Parameter[] parameters = (Parameter[]) data;
                            typeCheckClosureCall(callArguments, args, parameters);
                        }
                        Object type = ((Expression) variable).getNodeMetaData(StaticTypesMarker.INFERRED_RETURN_TYPE);
                        if (type == null) {
                            // if variable was declared as a closure and inferred type is unknown, we
                            // may face a recursive call. In that case, we will use the type of the
                            // generic return type of the closure declaration
                            if (variable.getType().equals(CLOSURE_TYPE)) {
                                GenericsType[] genericsTypes = variable.getType().getGenericsTypes();
                                if (genericsTypes != null && !genericsTypes[0].isPlaceholder()) {
                                    type = genericsTypes[0].getType();
                                } else {
                                    type = OBJECT_TYPE;
                                }
                            }
                        }
                        if (type != null) {
                            storeType(call, (ClassNode) type);
                        }
                    }
                } else if (objectExpression instanceof ClosureExpression) {
                    // we can get actual parameters directly
                    Parameter[] parameters = ((ClosureExpression) objectExpression).getParameters();
                    typeCheckClosureCall(callArguments, args, parameters);
                    Object data = objectExpression.getNodeMetaData(StaticTypesMarker.INFERRED_RETURN_TYPE);
                    if (data != null) {
                        storeType(call, (ClassNode) data);
                    }
                }
                int nbOfArgs = 0;
                if (callArguments instanceof ArgumentListExpression) {
                    ArgumentListExpression list = (ArgumentListExpression) callArguments;
                    nbOfArgs = list.getExpressions().size();
                } else {
                    // todo : other cases
                    nbOfArgs = 0;
                }
                storeTargetMethod(call,
                        nbOfArgs == 0 ? CLOSURE_CALL_NO_ARG :
                                nbOfArgs == 1 ? CLOSURE_CALL_ONE_ARG :
                                        CLOSURE_CALL_VARGS);
            } else {
                // method call receivers are :
                //   - possible "with" receivers
                //   - the actual receiver as found in the method call expression
                //   - any of the potential receivers found in the instanceof temporary table
                // in that order
                List<Receiver<String>> receivers = new LinkedList<Receiver<String>>();
                List<Receiver<String>> owners = makeOwnerList(objectExpression);
                addReceivers(receivers, owners, call.isImplicitThis());
                List<MethodNode> mn = null;
                Receiver<String> chosenReceiver = null;
                for (Receiver<String> currentReceiver : receivers) {
                    mn = findMethod(currentReceiver.getType(), name, args);

                    // if the receiver is "this" or "implicit this", then we must make sure that the compatible
                    // methods are only static if we are in a static context
                    if (!mn.isEmpty() && typeCheckingContext.isInStaticContext && (call.isImplicitThis()
                            || (objectExpression instanceof VariableExpression && ((VariableExpression) objectExpression).isThisExpression()))) {
                        // we create a separate method list just to be able to print out
                        // a nice error message to the user
                        List<MethodNode> staticMethods = new LinkedList<MethodNode>();
                        List<MethodNode> nonStaticMethods = new LinkedList<MethodNode>();
                        for (final MethodNode node : mn) {
                            if (node.isStatic()) {
                                staticMethods.add(node);
                            } else {
                                nonStaticMethods.add(node);
                            }
                        }
                        mn = staticMethods;
                        if (staticMethods.isEmpty()) {
                            // choose an arbitrary method to display an error message
                            MethodNode node = nonStaticMethods.get(0);
                            ClassNode owner = node.getDeclaringClass();
                            addStaticTypeError("Non static method " + owner.getName() + "#" + node.getName() + " cannot be called from static context", call);
                        }
                    }

                    if (!mn.isEmpty()) {
                        if (mn.size() == 1) typeCheckMethodsWithGenerics(currentReceiver.getType(), args, mn.get(0), call);
                        chosenReceiver = currentReceiver;
                        break;
                    }
                }
                if (mn.isEmpty() && typeCheckingContext.getEnclosingClosure() != null && args.length == 0) {
                    // add special handling of getDelegate() and getOwner()
                    if ("getDelegate".equals(name)) {
                        mn = Collections.singletonList(GET_DELEGATE);
                    } else if ("getOwner".equals(name)) {
                        mn = Collections.singletonList(GET_OWNER);
                    } else if ("getThisObject".equals(name)) {
                        mn = Collections.singletonList(GET_THISOBJECT);
                    }
                }
                if (mn.isEmpty()) {
                    addNoMatchingMethodError(receiver, name, args, call);
                } else {
                    if (areCategoryMethodCalls(mn, name, args)) {
                        addCategoryMethodCallError(call);
                    }
                    if (mn.size() == 1) {
                        MethodNode directMethodCallCandidate = mn.get(0);
                        // visit the method to obtain inferred return type
                        ClassNode currentClassNode = typeCheckingContext.getEnclosingClassNode();
                        typeCheckingContext.pushEnclosingClassNode(directMethodCallCandidate.getDeclaringClass());
                        for (ClassNode node : typeCheckingContext.source.getAST().getClasses()) {
                            if (isClassInnerClassOrEqualTo(typeCheckingContext.getEnclosingClassNode(), node)) {
                                // visit is authorized because the classnode belongs to the same source unit
                                silentlyVisitMethodNode(directMethodCallCandidate);
                                break;
                            }
                        }
                        pickInferredTypeFromMethodAnnotation(directMethodCallCandidate);
                        typeCheckingContext.popEnclosingClassNode();
                        ClassNode returnType = getType(directMethodCallCandidate);
                        if (isUsingGenericsOrIsArrayUsingGenerics(returnType)) {
                            ClassNode irtg = inferReturnTypeGenerics(chosenReceiver.getType(), directMethodCallCandidate, callArguments);
                            returnType = irtg != null && implementsInterfaceOrIsSubclassOf(irtg, returnType) ? irtg : returnType;
                        }
                        storeType(call, returnType);
                        storeTargetMethod(call, directMethodCallCandidate);
                        String data = chosenReceiver!=null?chosenReceiver.getData():null;
                        if (data!=null) {
                            // the method which has been chosen is supposed to be a call on delegate or owner
                            // so we store the information so that the static compiler may reuse it
                            call.putNodeMetaData(StaticTypesMarker.IMPLICIT_RECEIVER, data);
                        }

                        // if the object expression is a closure shared variable, we will have to perform a second pass
                        if (objectExpression instanceof VariableExpression) {
                            VariableExpression var = (VariableExpression) objectExpression;
                            if (var.isClosureSharedVariable()) {
                                SecondPassExpression<ClassNode[]> wrapper = new SecondPassExpression<ClassNode[]>(
                                        call,
                                        args
                                );
                                typeCheckingContext.secondPassExpressions.add(wrapper);
                            }
                        }

                    } else {
                        addAmbiguousErrorMessage(mn, name, args, call);
                    }
                }
            }
            // now that a method has been chosen, we are allowed to visit the closures
            visitMethodCallArguments(argumentList, true, (MethodNode)call.getNodeMetaData(StaticTypesMarker.DIRECT_METHOD_CALL_TARGET));
        } finally {
            if (isWithCall) {
                typeCheckingContext.lastImplicitItType = rememberLastItType;
            }
        }
    }

    /**
     * Given an object expression (a receiver expression), generate the list of potential receiver types.
     * @param objectExpression the receiver expression
     * @return the list of types the receiver may be
     */
    protected List<Receiver<String>> makeOwnerList(final Expression objectExpression) {
        final ClassNode receiver = getType(objectExpression);
        List<Receiver<String>> owners = new LinkedList<Receiver<String>>();
        owners.add(Receiver.<String>make(receiver));
        if (receiver.equals(CLASS_Type) && receiver.getGenericsTypes() != null) {
            GenericsType clazzGT = receiver.getGenericsTypes()[0];
            owners.add(Receiver.<String>make(clazzGT.getType()));
        }
        if (receiver.isInterface()) {
            // GROOVY-xxxx
            owners.add(Receiver.<String>make(OBJECT_TYPE));
        }
        if (!typeCheckingContext.temporaryIfBranchTypeInformation.empty()) {
            List<ClassNode> potentialReceiverType = getTemporaryTypesForExpression(objectExpression);
            if (potentialReceiverType != null) {
                for (ClassNode node : potentialReceiverType) {
                    owners.add(Receiver.<String>make(node));
                }
            }
        }
        return owners;
    }

    protected void checkForbiddenSpreadArgument(ArgumentListExpression argumentList) {
        for (Expression arg : argumentList.getExpressions()) {
            if (arg instanceof SpreadExpression) {
                addStaticTypeError("The spread operator cannot be used as argument of method or closure calls with static type checking because the number of arguments cannot be determined at compile time", arg);
            }
        }
    }

    protected List<ClassNode> getTemporaryTypesForExpression(final Expression objectExpression) {
        List<ClassNode> classNodes = null;
        int depth = typeCheckingContext.temporaryIfBranchTypeInformation.size();
        while (classNodes == null && depth > 0) {
            final Map<Object, List<ClassNode>> tempo = typeCheckingContext.temporaryIfBranchTypeInformation.get(--depth);
            Object key = extractTemporaryTypeInfoKey(objectExpression);
            classNodes = tempo.get(key);
        }
        return classNodes;
    }

    protected void storeTargetMethod(final Expression call, final MethodNode directMethodCallCandidate) {
        call.putNodeMetaData(StaticTypesMarker.DIRECT_METHOD_CALL_TARGET, directMethodCallCandidate);
    }

    protected boolean isClosureCall(final String name, final Expression objectExpression, final Expression arguments) {
        if (objectExpression instanceof ClosureExpression) return true;
        if (objectExpression == VariableExpression.THIS_EXPRESSION) {
            FieldNode fieldNode = typeCheckingContext.getEnclosingClassNode().getDeclaredField(name);
            if (fieldNode != null) {
                ClassNode type = fieldNode.getType();
                if (CLOSURE_TYPE.equals(type) && !typeCheckingContext.getEnclosingClassNode().hasPossibleMethod(name, arguments)) {
                    return true;
                }
            }
        } else {
            if (!"call".equals(name) && !"doCall".equals(name)) return false;
        }
        return (getType(objectExpression).equals(CLOSURE_TYPE));
    }

    protected void typeCheckClosureCall(final Expression callArguments, final ClassNode[] args, final Parameter[] parameters) {
        if (allParametersAndArgumentsMatch(parameters, args) < 0 &&
                lastArgMatchesVarg(parameters, args) < 0) {
            StringBuilder sb = new StringBuilder("[");
            for (int i = 0, parametersLength = parameters.length; i < parametersLength; i++) {
                final Parameter parameter = parameters[i];
                sb.append(parameter.getType().getName());
                if (i < parametersLength - 1) sb.append(", ");
            }
            sb.append("]");
            addStaticTypeError("Closure argument types: " + sb + " do not match with parameter types: " + formatArgumentList(args), callArguments);
        }
    }

    @Override
    public void visitIfElse(final IfStatement ifElse) {
        Map<VariableExpression, List<ClassNode>> oldTracker = pushAssignmentTracking();

        try {
            // create a new temporary element in the if-then-else type info
            typeCheckingContext.pushTemporaryTypeInfo();
            visitStatement(ifElse);
            ifElse.getBooleanExpression().visit(this);
            ifElse.getIfBlock().visit(this);

            // pop if-then-else temporary type info
            typeCheckingContext.popTemporaryTypeInfo();

            Statement elseBlock = ifElse.getElseBlock();
            if (elseBlock instanceof EmptyStatement) {
                // dispatching to EmptyStatement will not call back visitor,
                // must call our visitEmptyStatement explicitly
                visitEmptyStatement((EmptyStatement) elseBlock);
            } else {
                elseBlock.visit(this);
            }
        } finally {
            popAssignmentTracking(oldTracker);
        }
    }

    protected Map<VariableExpression, ClassNode> popAssignmentTracking(final Map<VariableExpression, List<ClassNode>> oldTracker) {
        Map<VariableExpression, ClassNode> assignments = new HashMap<VariableExpression, ClassNode>();
        if (!typeCheckingContext.ifElseForWhileAssignmentTracker.isEmpty()) {
            for (Map.Entry<VariableExpression, List<ClassNode>> entry : typeCheckingContext.ifElseForWhileAssignmentTracker.entrySet()) {
                VariableExpression key = entry.getKey();
                ClassNode cn = lowestUpperBound(entry.getValue());
                storeType(key, cn);
                assignments.put(key, cn);
            }
        }
        typeCheckingContext.ifElseForWhileAssignmentTracker = oldTracker;
        return assignments;
    }

    protected Map<VariableExpression, List<ClassNode>> pushAssignmentTracking() {
        // memorize current assignment context
        Map<VariableExpression, List<ClassNode>> oldTracker = typeCheckingContext.ifElseForWhileAssignmentTracker;
        typeCheckingContext.ifElseForWhileAssignmentTracker = new HashMap<VariableExpression, List<ClassNode>>();
        return oldTracker;
    }

    @Override
    public void visitCastExpression(final CastExpression expression) {
        super.visitCastExpression(expression);
        if (!expression.isCoerce()) {
            ClassNode targetType = expression.getType();
            Expression source = expression.getExpression();
            ClassNode expressionType = getType(source);
            if (!checkCast(targetType, source)) {
                addStaticTypeError("Inconvertible types: cannot cast " + expressionType.toString(false) + " to " + targetType.getName(), expression);
            }
        }
        storeType(expression, expression.getType());
    }

    protected boolean checkCast(final ClassNode targetType, final Expression source) {
        boolean sourceIsNull = isNullConstant(source);
        ClassNode expressionType = getType(source);
        if (targetType.isArray() && expressionType.isArray()) {
            return checkCast(targetType.getComponentType(), new VariableExpression("foo", expressionType.getComponentType()));
        } else if (targetType.equals(char_TYPE) && expressionType == STRING_TYPE
                && source instanceof ConstantExpression && source.getText().length() == 1) {
            // ex: (char) 'c'
        } else if (targetType.equals(Character_TYPE) && (expressionType == STRING_TYPE || sourceIsNull)
                && (sourceIsNull || source instanceof ConstantExpression && source.getText().length() == 1)) {
            // ex : (Character) 'c'
        } else if (isNumberCategory(getWrapper(targetType)) && (isNumberCategory(getWrapper(expressionType)) || char_TYPE == expressionType)) {
            // ex: short s = (short) 0
        } else if (sourceIsNull && !isPrimitiveType(targetType)) {
            // ex: (Date)null
        } else if (sourceIsNull && isPrimitiveType(targetType)) {
            return false;
        } else if (!isAssignableTo(targetType, expressionType) && !implementsInterfaceOrIsSubclassOf(expressionType, targetType)) {
            return false;
        }
        return true;
    }

    @Override
    public void visitTernaryExpression(final TernaryExpression expression) {
        Map<VariableExpression, List<ClassNode>> oldTracker = pushAssignmentTracking();
        // create a new temporary element in the if-then-else type info
        typeCheckingContext.pushTemporaryTypeInfo();
        expression.getBooleanExpression().visit(this);
        Expression trueExpression = expression.getTrueExpression();
        Expression falseExpression = expression.getFalseExpression();
        trueExpression.visit(this);
        // pop if-then-else temporary type info
        typeCheckingContext.popTemporaryTypeInfo();
        falseExpression.visit(this);
        ClassNode resultType = OBJECT_TYPE;
        if (isNullConstant(trueExpression) || isNullConstant(falseExpression)) {
            BinaryExpression enclosingBinaryExpression = typeCheckingContext.getEnclosingBinaryExpression();
            if (enclosingBinaryExpression != null) {
                resultType = getType(enclosingBinaryExpression.getLeftExpression());
            }
        } else {
            // store type information
            final ClassNode typeOfTrue = getType(trueExpression);
            final ClassNode typeOfFalse = getType(falseExpression);
            resultType = lowestUpperBound(typeOfTrue, typeOfFalse);
        }
        storeType(expression, resultType);
        popAssignmentTracking(oldTracker);
    }

    @Override
    public void visitTryCatchFinally(final TryCatchStatement statement) {
        final List<CatchStatement> catchStatements = statement.getCatchStatements();
        for (CatchStatement catchStatement : catchStatements) {
            ClassNode exceptionType = catchStatement.getExceptionType();
            typeCheckingContext.controlStructureVariables.put(catchStatement.getVariable(), exceptionType);
        }
        try {
            super.visitTryCatchFinally(statement);
        } finally {
            for (CatchStatement catchStatement : catchStatements) {
                typeCheckingContext.controlStructureVariables.remove(catchStatement.getVariable());
            }
        }

    }

    protected void storeType(Expression exp, ClassNode cn) {
        if (cn == UNKNOWN_PARAMETER_TYPE) {
            // this can happen for example when "null" is used in an assignment or a method parameter.
            // In that case, instead of storing the virtual type, we must "reset" type information
            // by determining the declaration type of the expression
            storeType(exp, getOriginalDeclarationType(exp));
            return;
        }
        ClassNode oldValue = (ClassNode) exp.putNodeMetaData(StaticTypesMarker.INFERRED_TYPE, cn);
        if (oldValue != null) {
            // this may happen when a variable declaration type is wider than the subsequent assignment values
            // for example :
            // def o = 1 // first, an int
            // o = 'String' // then a string
            // o = new Object() // and eventually an object !
            // in that case, the INFERRED_TYPE corresponds to the current inferred type, while
            // DECLARATION_INFERRED_TYPE is the type which should be used for the initial type declaration
            ClassNode oldDIT = (ClassNode) exp.getNodeMetaData(StaticTypesMarker.DECLARATION_INFERRED_TYPE);
            if (oldDIT != null) {
                exp.putNodeMetaData(StaticTypesMarker.DECLARATION_INFERRED_TYPE, lowestUpperBound(oldDIT, cn));
            } else {
                exp.putNodeMetaData(StaticTypesMarker.DECLARATION_INFERRED_TYPE, lowestUpperBound(oldValue, cn));
            }
        }
        if (exp instanceof VariableExpression) {
            VariableExpression var = (VariableExpression) exp;
            final Variable accessedVariable = var.getAccessedVariable();
            if (accessedVariable != null && accessedVariable != exp && accessedVariable instanceof VariableExpression) {
                storeType((Expression) accessedVariable, cn);
            }
            if (var.isClosureSharedVariable()) {
                List<ClassNode> assignedTypes = typeCheckingContext.closureSharedVariablesAssignmentTypes.get(var);
                if (assignedTypes == null) {
                    assignedTypes = new LinkedList<ClassNode>();
                    typeCheckingContext.closureSharedVariablesAssignmentTypes.put(var, assignedTypes);
                }
                assignedTypes.add(cn);
            }
            if (!typeCheckingContext.temporaryIfBranchTypeInformation.empty()) {
                List<ClassNode> temporaryTypesForExpression = getTemporaryTypesForExpression(exp);
                if (temporaryTypesForExpression != null && !temporaryTypesForExpression.isEmpty()) {
                    // a type inference has been made on a variable which type was defined in an instanceof block
                    // we erase available information with the new type
                    temporaryTypesForExpression.clear();
                }
            }
        }
    }

    protected ClassNode getResultType(ClassNode left, int op, ClassNode right, BinaryExpression expr) {
        ClassNode leftRedirect = left.redirect();
        ClassNode rightRedirect = right.redirect();

        Expression leftExpression = expr.getLeftExpression();
        if (op == ASSIGN || op == ASSIGNMENT_OPERATOR) {
            if (leftRedirect.isArray() && !rightRedirect.isArray()) return leftRedirect;
            if (leftRedirect.implementsInterface(Collection_TYPE) && rightRedirect.implementsInterface(Collection_TYPE)) {
                // because of type inferrence, we must perform an additional check if the right expression
                // is an empty list expression ([]). In that case and only in that case, the inferred type
                // will be wrong, so we will prefer the left type
                if (expr.getRightExpression() instanceof ListExpression) {
                    List<Expression> list = ((ListExpression) expr.getRightExpression()).getExpressions();
                    if (list.isEmpty()) return left;
                }
                return right;
            }
            if (rightRedirect.implementsInterface(Collection_TYPE) && rightRedirect.isDerivedFrom(leftRedirect)) {
                // ex : def foos = ['a','b','c']
                return right;
            }
            if (leftExpression instanceof VariableExpression) {
                ClassNode initialType = getOriginalDeclarationType(leftExpression).redirect();
                if (isPrimitiveType(right) && initialType.isDerivedFrom(Number_TYPE)) {
                    return getWrapper(right);
                }
                // as anything can be assigned to a String, Class or boolean, return the left type instead
                if (STRING_TYPE.equals(initialType)
                        || CLASS_Type.equals(initialType)
                        || Boolean_TYPE.equals(initialType)) {
                    return initialType;
                }
            }
            return right;
        } else if (isBoolIntrinsicOp(op)) {
            return boolean_TYPE;
        } else if (isArrayOp(op)) {
            if (ClassHelper.STRING_TYPE.equals(left)) {
                // special case here
                return ClassHelper.STRING_TYPE;
            }
            return inferComponentType(left, right);
        } else if (op == FIND_REGEX) {
            // this case always succeeds the result is a Matcher
            return Matcher_TYPE;
        }
        // the left operand is determining the result of the operation
        // for primitives and their wrapper we use a fixed table here
        else if (isNumberType(leftRedirect) && isNumberType(rightRedirect)) {
            if (isOperationInGroup(op)) {
                if (isIntCategory(leftRedirect) && isIntCategory(rightRedirect)) return int_TYPE;
                if (isLongCategory(leftRedirect) && isLongCategory(rightRedirect)) return long_TYPE;
                if (isFloat(leftRedirect) && isFloat(rightRedirect)) return float_TYPE;
                if (isDouble(leftRedirect) && isDouble(rightRedirect)) return double_TYPE;
            } else if (isPowerOperator(op)) {
                return Number_TYPE;
            } else if (isBitOperator(op)) {
                if (isIntCategory(leftRedirect) && isIntCategory(rightRedirect)) return int_TYPE;
                if (isLongCategory(leftRedirect) && isLongCategory(rightRedirect)) return Long_TYPE;
                if (isBigIntCategory(leftRedirect) && isBigIntCategory(rightRedirect)) return BigInteger_TYPE;
            } else if (isCompareToBoolean(op) || op == COMPARE_EQUAL) {
                return boolean_TYPE;
            }
        }


        // try to find a method for the operation
        String operationName = getOperationName(op);
        if (isShiftOperation(operationName) && isNumberCategory(leftRedirect) && (isIntCategory(rightRedirect) || isLongCategory(rightRedirect))) {
            return leftRedirect;
        }

        // Divisions may produce different results depending on operand types
        if (isNumberCategory(getWrapper(rightRedirect)) && (isNumberCategory(getWrapper(leftRedirect)) && (DIVIDE == op || DIVIDE_EQUAL == op))) {
            if (isFloatingCategory(leftRedirect) || isFloatingCategory(rightRedirect)) {
                if (!isPrimitiveType(leftRedirect) || !isPrimitiveType(rightRedirect)) {
                    return Double_TYPE;
                }
                return double_TYPE;
            }
            if (DIVIDE == op) {
                return BigDecimal_TYPE;
            }
            return leftRedirect;
        } else if (isOperationInGroup(op)) {
            if (isNumberCategory(getWrapper(leftRedirect)) && isNumberCategory(getWrapper(rightRedirect))) {
                return getGroupOperationResultType(leftRedirect, rightRedirect);
            }
        }
        if (isNumberCategory(getWrapper(rightRedirect)) && isNumberCategory(getWrapper(leftRedirect)) && (MOD == op || MOD_EQUAL == op)) {
            return leftRedirect;
        }

        MethodNode method = findMethodOrFail(expr, left, operationName, right);
        if (method != null) {
            typeCheckMethodsWithGenerics(left, new ClassNode[]{right}, method, expr);
            if (isAssignment(op)) return left;
            if (isCompareToBoolean(op)) return boolean_TYPE;
            if (op == COMPARE_TO) return int_TYPE;
            return inferReturnTypeGenerics(left, method, new ArgumentListExpression(expr.getRightExpression()));
        }
        //TODO: other cases
        return null;
    }

    protected static ClassNode getGroupOperationResultType(ClassNode a, ClassNode b) {
        if (isBigIntCategory(a) && isBigIntCategory(b)) return BigInteger_TYPE;
        if (isBigDecCategory(a) && isBigDecCategory(b)) return BigDecimal_TYPE;
        if (BigDecimal_TYPE.equals(a) || BigDecimal_TYPE.equals(b)) return BigDecimal_TYPE;
        if (BigInteger_TYPE.equals(a) || BigInteger_TYPE.equals(b)) {
            if (isBigIntCategory(a) && isBigIntCategory(b)) return BigInteger_TYPE;
            return BigDecimal_TYPE;
        }
        if (double_TYPE.equals(a) || double_TYPE.equals(b)) return double_TYPE;
        if (Double_TYPE.equals(a) || Double_TYPE.equals(b)) return Double_TYPE;
        if (float_TYPE.equals(a) || float_TYPE.equals(b)) return float_TYPE;
        if (Float_TYPE.equals(a) || Float_TYPE.equals(b)) return Float_TYPE;
        if (long_TYPE.equals(a) || long_TYPE.equals(b)) return long_TYPE;
        if (Long_TYPE.equals(a) || Long_TYPE.equals(b)) return Long_TYPE;
        if (int_TYPE.equals(a) || int_TYPE.equals(b)) return int_TYPE;
        if (Integer_TYPE.equals(a) || Integer_TYPE.equals(b)) return Integer_TYPE;
        if (short_TYPE.equals(a) || short_TYPE.equals(b)) return short_TYPE;
        if (Short_TYPE.equals(a) || Short_TYPE.equals(b)) return Short_TYPE;
        if (byte_TYPE.equals(a) || byte_TYPE.equals(b)) return byte_TYPE;
        if (Byte_TYPE.equals(a) || Byte_TYPE.equals(b)) return Byte_TYPE;
        if (char_TYPE.equals(a) || char_TYPE.equals(b)) return char_TYPE;
        if (Character_TYPE.equals(a) || Character_TYPE.equals(b)) return Character_TYPE;
        return Number_TYPE;
    }

    protected ClassNode inferComponentType(final ClassNode containerType, final ClassNode indexType) {
        final ClassNode componentType = containerType.getComponentType();
        if (componentType == null) {
            // GROOVY-5521
            // try to identify a getAt method
            ErrorCollector oldCollector = typeCheckingContext.errorCollector;
            typeCheckingContext.errorCollector = new ErrorCollector(new CompilerConfiguration());
            MethodCallExpression vcall = new MethodCallExpression(new VariableExpression("_hash_", containerType), "getAt", new VariableExpression("_index_", indexType));
            try {
                visitMethodCallExpression(vcall);
            } finally {
                typeCheckingContext.errorCollector = oldCollector;
            }
            return getType(vcall);
        } else {
            return componentType;
        }
    }

    protected MethodNode findMethodOrFail(
            Expression expr,
            ClassNode receiver, String name, ClassNode... args) {
        final List<MethodNode> methods = findMethod(receiver, name, args);
        if (methods.isEmpty()) {
            addNoMatchingMethodError(receiver, name, args, expr);
        } else {
            if (areCategoryMethodCalls(methods, name, args)) {
                addCategoryMethodCallError(expr);
            }
            if (methods.size() == 1) {
                return methods.get(0);
            } else {
                addAmbiguousErrorMessage(methods, name, args, expr);
            }
        }
        return null;
    }

    protected static String prettyPrintMethodList(List<MethodNode> nodes) {
        StringBuilder sb = new StringBuilder("[");
        for (int i = 0, nodesSize = nodes.size(); i < nodesSize; i++) {
            final MethodNode node = nodes.get(i);
            sb.append(node.getReturnType().toString(false));
            sb.append(" ");
            sb.append(node.getDeclaringClass().toString(false));
            sb.append("#");
            sb.append(toMethodParametersString(node.getName(), extractTypesFromParameters(node.getParameters())));
            if (i<nodesSize-1) sb.append(", ");
        }
        sb.append("]");
        return sb.toString();
    }

    protected boolean areCategoryMethodCalls(final List<MethodNode> foundMethods, final String name, final ClassNode[] args) {
        boolean category = false;
        if ("use".equals(name) && args != null && args.length == 2 && args[1].equals(ClassHelper.CLOSURE_TYPE)) {
            category = true;
            for (MethodNode method : foundMethods) {
                if (!(method instanceof ExtensionMethodNode) || !((ExtensionMethodNode) method).getExtensionMethodNode().getDeclaringClass().equals(DGM_CLASSNODE)) {
                    category = false;
                }
            }
        }
        return category;
    }

    protected List<MethodNode> findMethod(
            ClassNode receiver, String name, ClassNode... args) {
        if (isPrimitiveType(receiver)) receiver = getWrapper(receiver);
        List<MethodNode> methods;
        if ("<init>".equals(name)) {
            methods = new ArrayList<MethodNode>(receiver.getDeclaredConstructors());
            if (methods.isEmpty()) {
                MethodNode node = new ConstructorNode(Opcodes.ACC_PUBLIC, Parameter.EMPTY_ARRAY, ClassNode.EMPTY_ARRAY, EmptyStatement.INSTANCE);
                node.setDeclaringClass(receiver);
                return Collections.singletonList(node);
            }
        } else {
            methods = receiver.getMethods(name);
            if (receiver.isInterface()) {
                collectAllInterfaceMethodsByName(receiver, name, methods);
                methods.addAll(OBJECT_TYPE.getMethods(name));
            }
            if (typeCheckingContext.getEnclosingClosure() == null) {
                // not in a closure
                ClassNode parent = receiver;
                while (parent instanceof InnerClassNode && !parent.isStaticClass()) {
                    parent = receiver.getOuterClass();
                    methods.addAll(parent.getMethods(name));
                }
            }
            if (methods.isEmpty() && (args == null || args.length == 0)) {
                // check if it's a property
                String pname = null;
                if (name.startsWith("get")) {
                    pname = java.beans.Introspector.decapitalize(name.substring(3));
                } else if (name.startsWith("is")) {
                    pname = java.beans.Introspector.decapitalize(name.substring(2));
                }
                if (pname != null) {
                    // we don't use property exists there because findMethod is called on super clases recursively
                    PropertyNode property = null;
                    ClassNode curNode = receiver;
                    while (property == null && curNode != null) {
                        property = curNode.getProperty(pname);
                        curNode = curNode.getSuperClass();
                    }
                    if (property != null) {
                        MethodNode node = new MethodNode(name, Opcodes.ACC_PUBLIC, property.getType(), Parameter.EMPTY_ARRAY, ClassNode.EMPTY_ARRAY, EmptyStatement.INSTANCE);
                        if (property.isStatic()) {
                            node.setModifiers(Opcodes.ACC_PUBLIC + Opcodes.ACC_STATIC);
                        }
                        node.setDeclaringClass(receiver);
                        return Collections.singletonList(
                                node);

                    }
                }
            } else if (methods.isEmpty() && args != null && args.length == 1) {
                // maybe we are looking for a setter ?
                if (name.startsWith("set")) {
                    String pname = java.beans.Introspector.decapitalize(name.substring(3));
                    ClassNode curNode = receiver;
                    PropertyNode property = null;
                    while (property == null && curNode != null) {
                        property = curNode.getProperty(pname);
                        curNode = curNode.getSuperClass();
                    }
                    if (property != null) {
                        ClassNode type = property.getOriginType();
                        if (implementsInterfaceOrIsSubclassOf(args[0], type)) {
                            MethodNode node = new MethodNode(name, Opcodes.ACC_PUBLIC, VOID_TYPE, new Parameter[]{
                                    new Parameter(type, "arg")
                            }, ClassNode.EMPTY_ARRAY, EmptyStatement.INSTANCE);
                            if (property.isStatic()) {
                                node.setModifiers(Opcodes.ACC_PUBLIC + Opcodes.ACC_STATIC);
                            }
                            node.setDeclaringClass(receiver);
                            return Collections.singletonList(node);
                        }
                    }
                }
            }
        }

        if (methods.isEmpty()) {
            // look at the interfaces, there's a chance that a method is not implemented and we should not hide the
            // error from the compiler
            collectAllInterfaceMethodsByName(receiver, name, methods);
        }

        List<MethodNode> chosen = chooseBestMethod(receiver, methods, args);
        if (!chosen.isEmpty()) return chosen;

        // GROOVY-5566
        if (receiver instanceof InnerClassNode && ((InnerClassNode) receiver).isAnonymous() && methods.size() == 1 && args != null && "<init>".equals(name)) {
            MethodNode constructor = methods.get(0);
            if (constructor.getParameters().length == args.length) {
                return methods;
            }
        }

        if (receiver.equals(CLASS_Type) && receiver.getGenericsTypes() != null) {
            List<MethodNode> result = findMethod(receiver.getGenericsTypes()[0].getType(), name, args);
            if (!result.isEmpty()) return result;
        }

        // perform a lookup in DGM methods
        methods.clear();
        chosen = findDGMMethodsByNameAndArguments(receiver, name, args, methods);
        if (!chosen.isEmpty()) {
            return chosen;
        }

        if (ClassHelper.GSTRING_TYPE.equals(receiver)) return findMethod(ClassHelper.STRING_TYPE, name, args);

        return EMPTY_METHODNODE_LIST;
    }

    protected void collectAllInterfaceMethodsByName(final ClassNode receiver, final String name, final List<MethodNode> methods) {
        ClassNode[] interfaces = receiver.getInterfaces();
        if (interfaces != null && interfaces.length > 0) {
            for (ClassNode node : interfaces) {
                List<MethodNode> intfMethods = node.getMethods(name);
                methods.addAll(intfMethods);
                collectAllInterfaceMethodsByName(node, name, methods);
            }
        }
    }

    protected ClassNode getType(ASTNode exp) {
        ClassNode cn = (ClassNode) exp.getNodeMetaData(StaticTypesMarker.INFERRED_TYPE);
        if (cn != null) return cn;
        if (exp instanceof ClassExpression) {
            ClassNode node = CLASS_Type.getPlainNodeReference();
            node.setGenericsTypes(new GenericsType[]{
                    new GenericsType(((ClassExpression) exp).getType())
            });
            return node;
        } else if (exp instanceof VariableExpression) {
            VariableExpression vexp = (VariableExpression) exp;
            if (vexp == VariableExpression.THIS_EXPRESSION) return typeCheckingContext.getEnclosingClassNode();
            if (vexp == VariableExpression.SUPER_EXPRESSION) return typeCheckingContext.getEnclosingClassNode().getSuperClass();
            final Variable variable = vexp.getAccessedVariable();
            if (variable != null && variable != vexp && variable instanceof VariableExpression) {
                return getType((Expression) variable);
            }
            if (variable instanceof Parameter) {
                Parameter parameter = (Parameter) variable;
                ClassNode type = typeCheckingContext.controlStructureVariables.get(parameter);
                if (type != null) return type;
            }
        } else if (exp instanceof PropertyExpression) {
            PropertyExpression pexp = (PropertyExpression) exp;
            ClassNode objectExpType = getType(pexp.getObjectExpression());
            if ((LIST_TYPE.equals(objectExpType) || objectExpType.implementsInterface(LIST_TYPE)) && pexp.isSpreadSafe()) {
                // list*.property syntax
                // todo : type inferrence on list content when possible
                return LIST_TYPE;
            } else if ((objectExpType.equals(MAP_TYPE) || objectExpType.implementsInterface(MAP_TYPE)) && pexp.isSpreadSafe()) {
                // map*.property syntax
                // only "key" and "value" are allowed
                String propertyName = pexp.getPropertyAsString();
                GenericsType[] types = objectExpType.getGenericsTypes();
                if ("key".equals(propertyName)) {
                    if (types.length == 2) {
                        ClassNode listKey = LIST_TYPE.getPlainNodeReference();
                        listKey.setGenericsTypes(new GenericsType[]{types[0]});
                        return listKey;
                    }
                } else if ("value".equals(propertyName)) {
                    if (types.length == 2) {
                        ClassNode listValue = LIST_TYPE.getPlainNodeReference();
                        listValue.setGenericsTypes(new GenericsType[]{types[1]});
                        return listValue;
                    }
                } else {
                    addStaticTypeError("Spread operator on map only allows one of [key,value]", pexp);
                }
                return LIST_TYPE;
            } else if (objectExpType.isEnum()) {
                return objectExpType;
            } else {
                final AtomicReference<ClassNode> result = new AtomicReference<ClassNode>(ClassHelper.VOID_TYPE);
                existsProperty(pexp, false, new PropertyLookupVisitor(result));
                return result.get();
            }
        }
        if (exp instanceof ListExpression) {
            return inferListExpressionType((ListExpression) exp);
        } else if (exp instanceof MapExpression) {
            return inferMapExpressionType((MapExpression) exp);
        }
        if (exp instanceof MethodNode) {
            if ((exp == GET_DELEGATE || exp == GET_OWNER || exp == GET_THISOBJECT) && typeCheckingContext.getEnclosingClosure() != null) {
                return typeCheckingContext.getEnclosingClassNode();
            }
            ClassNode ret = (ClassNode) exp.getNodeMetaData(StaticTypesMarker.INFERRED_RETURN_TYPE);
            return ret != null ? ret : ((MethodNode) exp).getReturnType();
        }
        if (exp instanceof ClosureExpression) {
            ClassNode irt = (ClassNode) exp.getNodeMetaData(StaticTypesMarker.INFERRED_RETURN_TYPE);
            if (irt != null) {
                irt = wrapTypeIfNecessary(irt);
                ClassNode result = CLOSURE_TYPE.getPlainNodeReference();
                result.setGenericsTypes(new GenericsType[]{new GenericsType(irt)});
                return result;
            }
        }
        if (exp instanceof RangeExpression) {
            ClassNode plain = ClassHelper.RANGE_TYPE.getPlainNodeReference();
            RangeExpression re = (RangeExpression) exp;
            ClassNode fromType = getType(re.getFrom());
            ClassNode toType = getType(re.getTo());
            if (fromType.equals(toType)) {
                plain.setGenericsTypes(new GenericsType[]{
                        new GenericsType(wrapTypeIfNecessary(fromType))
                });
            } else {
                plain.setGenericsTypes(new GenericsType[]{
                        new GenericsType(wrapTypeIfNecessary(lowestUpperBound(fromType, toType)))
                });
            }
            return plain;
        }
        if (exp instanceof UnaryPlusExpression) {
            return getType(((UnaryPlusExpression) exp).getExpression());
        }
        if (exp instanceof UnaryMinusExpression) {
            return getType(((UnaryMinusExpression) exp).getExpression());
        }
        if (exp instanceof BitwiseNegationExpression) {
            return getType(((BitwiseNegationExpression) exp).getExpression());
        }
        return exp instanceof VariableExpression ? ((VariableExpression) exp).getOriginType() : ((Expression) exp).getType();
    }

    protected ClassNode inferListExpressionType(final ListExpression list) {
        List<Expression> expressions = list.getExpressions();
        if (expressions.isEmpty()) {
            // cannot infer, return list type
            return list.getType();
        }
        ClassNode listType = list.getType();
        GenericsType[] genericsTypes = listType.getGenericsTypes();
        if ((genericsTypes == null
                || genericsTypes.length == 0
                || (genericsTypes.length == 1 && OBJECT_TYPE.equals(genericsTypes[0].getType())))
                && (!expressions.isEmpty())) {
            // maybe we can infer the component type
            List<ClassNode> nodes = new LinkedList<ClassNode>();
            for (Expression expression : expressions) {
                if (isNullConstant(expression)) {
                    // a null element is found in the list, skip it because we'll use the other elements from the list
                } else {
                    nodes.add(getType(expression));
                }
            }
            if (nodes.isEmpty()) {
                // every element was the null constant
                return listType;
            }
            ClassNode superType = getWrapper(lowestUpperBound(nodes)); // to be used in generics, type must be boxed
            ClassNode inferred = listType.getPlainNodeReference();
            inferred.setGenericsTypes(new GenericsType[]{new GenericsType(wrapTypeIfNecessary(superType))});
            return inferred;
        }
        return listType;
    }

    protected static boolean isNullConstant(final Expression expression) {
        return expression instanceof ConstantExpression && ((ConstantExpression) expression).getValue() == null;
    }

    protected ClassNode inferMapExpressionType(final MapExpression map) {
        ClassNode mapType = map.getType();
        List<MapEntryExpression> entryExpressions = map.getMapEntryExpressions();
        if (entryExpressions.isEmpty()) return mapType;
        GenericsType[] genericsTypes = mapType.getGenericsTypes();
        if (genericsTypes == null
                || genericsTypes.length < 2
                || (genericsTypes.length == 2 && OBJECT_TYPE.equals(genericsTypes[0].getType()) && OBJECT_TYPE.equals(genericsTypes[1].getType()))) {
            List<ClassNode> keyTypes = new LinkedList<ClassNode>();
            List<ClassNode> valueTypes = new LinkedList<ClassNode>();
            for (MapEntryExpression entryExpression : entryExpressions) {
                keyTypes.add(getType(entryExpression.getKeyExpression()));
                valueTypes.add(getType(entryExpression.getValueExpression()));
            }
            ClassNode keyType = getWrapper(lowestUpperBound(keyTypes));  // to be used in generics, type must be boxed
            ClassNode valueType = getWrapper(lowestUpperBound(valueTypes));  // to be used in generics, type must be boxed
            if (!OBJECT_TYPE.equals(keyType) || !OBJECT_TYPE.equals(valueType)) {
                ClassNode inferred = mapType.getPlainNodeReference();
                inferred.setGenericsTypes(new GenericsType[]{new GenericsType(wrapTypeIfNecessary(keyType)), new GenericsType(wrapTypeIfNecessary(valueType))});
                return inferred;
            }
        }
        return mapType;
    }

    /**
     * If a method call returns a parameterized type, then we can perform additional inference on the
     * return type, so that the type gets actual type parameters. For example, the method
     * Arrays.asList(T...) is generified with type T which can be deduced from actual type
     * arguments.
     *
     * @param method    the method node
     * @param arguments the method call arguments
     * @return parameterized, infered, class node
     */
    protected ClassNode inferReturnTypeGenerics(final ClassNode receiver, final MethodNode method, final Expression arguments) {
        ClassNode returnType = method.getReturnType();
        if (method instanceof ExtensionMethodNode
                && (isUsingGenericsOrIsArrayUsingGenerics(returnType))) {
            // check if the placeholder corresponds to the placeholder of the first parameter
            ExtensionMethodNode emn = (ExtensionMethodNode) method;
            MethodNode dgmMethod = emn.getExtensionMethodNode();
            ClassNode dc = emn.getDeclaringClass();
            ArgumentListExpression argList = new ArgumentListExpression();
            VariableExpression vexp = new VariableExpression("$foo", receiver);
            argList.addExpression(vexp);
            if (arguments instanceof ArgumentListExpression) {
                List<Expression> expressions = ((ArgumentListExpression) arguments).getExpressions();
                for (Expression arg : expressions) {
                    argList.addExpression(arg);
                }
            } else {
                argList.addExpression(arguments);
            }
            return inferReturnTypeGenerics(dc, dgmMethod, argList);
        }
        if (!isUsingGenericsOrIsArrayUsingGenerics(returnType)) return returnType;
        GenericsType[] returnTypeGenerics = returnType.isArray() ? returnType.getComponentType().getGenericsTypes() : returnType.getGenericsTypes();
        Map<String, GenericsType> resolvedPlaceholders = new HashMap<String, GenericsType>();
        if (method.isStatic() && CLASS_Type.equals(receiver) && receiver.isUsingGenerics() && receiver.getGenericsTypes().length>0) {
            GenericsUtils.extractPlaceholders(receiver.getGenericsTypes()[0].getType(), resolvedPlaceholders);
        } else {
            GenericsUtils.extractPlaceholders(receiver, resolvedPlaceholders);
        }
        GenericsUtils.extractPlaceholders(method.getReturnType(), resolvedPlaceholders);
        if (resolvedPlaceholders.isEmpty()) return returnType;
        // then resolve receivers from method arguments
        Parameter[] parameters = method.getParameters();
        boolean isVargs = isVargs(parameters);
        ArgumentListExpression argList = InvocationWriter.makeArgumentList(arguments);
        List<Expression> expressions = argList.getExpressions();
        int paramLength = parameters.length;
        if (expressions.size() >= paramLength) {
            for (int i = 0; i < paramLength; i++) {
                boolean lastArg = i == paramLength - 1;
                ClassNode type = parameters[i].getType();
                if (!type.isUsingGenerics() && type.isArray()) type = type.getComponentType();
                if (type.isUsingGenerics()) {
                    ClassNode actualType = getType(expressions.get(i));
                    if (isVargs && lastArg && actualType.isArray()) {
                        actualType = actualType.getComponentType();
                    }
                    actualType = wrapTypeIfNecessary(actualType);
                    Map<String, GenericsType> typePlaceholders = GenericsUtils.extractPlaceholders(type);
                    if (OBJECT_TYPE.equals(type)) {
                        // special case for handing Object<E> -> Object
                        for (String key : typePlaceholders.keySet()) {
                            resolvedPlaceholders.put(key, new GenericsType(actualType.isArray() ? actualType.getComponentType() : actualType));
                        }
                    } else {
                        while (!actualType.equals(type)) {
                            Set<ClassNode> interfaces = actualType.getAllInterfaces();
                            boolean intf = false;
                            for (ClassNode anInterface : interfaces) {
                                if (anInterface.equals(type)) {
                                    intf = true;
                                    actualType = GenericsUtils.parameterizeType(actualType, anInterface);
                                }
                            }
                            if (!intf) actualType = actualType.getUnresolvedSuperClass();
                        }
                        Map<String, GenericsType> actualTypePlaceholders = GenericsUtils.extractPlaceholders(actualType);
                        for (Map.Entry<String, GenericsType> typeEntry : actualTypePlaceholders.entrySet()) {
                            String key = typeEntry.getKey();
                            GenericsType value = typeEntry.getValue();
                            GenericsType alias = typePlaceholders.get(key);
                            if (alias != null && alias.isPlaceholder()) {
                                resolvedPlaceholders.put(alias.getName(), value);
                            }
                        }
                    }

                }
            }
        }

        // GROOVY-5748
        if (returnType.isGenericsPlaceHolder()) {
            GenericsType resolved = resolvedPlaceholders.get(returnType.getUnresolvedName());
            if (resolved!=null && !resolved.isPlaceholder() && !resolved.isWildcard()) {
                return resolved.getType();
            }
        }

        GenericsType[] copy = new GenericsType[returnTypeGenerics.length];
        for (int i = 0; i < copy.length; i++) {
            GenericsType returnTypeGeneric = returnTypeGenerics[i];
            if (returnTypeGeneric.isPlaceholder() || returnTypeGeneric.isWildcard()) {
                GenericsType resolved = resolvedPlaceholders.get(returnTypeGeneric.getName());
                if (resolved == null) resolved = returnTypeGeneric;
                copy[i] = fullyResolve(resolved, resolvedPlaceholders);
            } else {
                copy[i] = fullyResolve(returnTypeGeneric, resolvedPlaceholders);
            }
        }
        GenericsType firstGenericsType = copy[0];
        if (returnType.equals(OBJECT_TYPE)) {
            if (firstGenericsType.getType().isGenericsPlaceHolder()) return OBJECT_TYPE;

            if (firstGenericsType.isWildcard()) {
                // ? extends Foo
                // ? super Foo
                if (firstGenericsType.getLowerBound() != null) return firstGenericsType.getLowerBound();
                ClassNode[] upperBounds = firstGenericsType.getUpperBounds();
                if (upperBounds.length == 1) return upperBounds[0];
                return new UnionTypeClassNode(upperBounds);
            }
            return firstGenericsType.getType();
        }
        if (returnType.isArray()) {
            returnType = returnType.getComponentType().getPlainNodeReference();
            returnType.setGenericsTypes(copy);
            if (OBJECT_TYPE.equals(returnType)) {
                // replace Object<Component> with Component
                returnType = firstGenericsType.getType();
            }
            returnType = returnType.makeArray();
        } else {
            returnType = returnType.getPlainNodeReference();
            returnType.setGenericsTypes(copy);
        }
        if (returnType.equals(Annotation_TYPE) && returnType.getGenericsTypes() != null && !returnType.getGenericsTypes()[0].isPlaceholder()) {
            return returnType.getGenericsTypes()[0].getType();
        }
        return returnType;
    }

    /**
     * Given a generics type representing SomeClass&lt;T,V&gt; and a resolved placeholder map, returns a new generics type
     * for which placeholders are resolved recursively.
     */
    protected static GenericsType fullyResolve(GenericsType gt, Map<String, GenericsType> placeholders) {
        if (gt.isPlaceholder() && placeholders.containsKey(gt.getName()) && !placeholders.get(gt.getName()).isPlaceholder()) {
            gt = placeholders.get(gt.getName());
        }

        ClassNode type = fullyResolveType(gt.getType(), placeholders);
        ClassNode lowerBound = gt.getLowerBound();
        if (lowerBound != null) lowerBound = fullyResolveType(lowerBound, placeholders);
        ClassNode[] upperBounds = gt.getUpperBounds();
        if (upperBounds != null) {
            ClassNode[] copy = new ClassNode[upperBounds.length];
            for (int i = 0, upperBoundsLength = upperBounds.length; i < upperBoundsLength; i++) {
                final ClassNode upperBound = upperBounds[i];
                copy[i] = fullyResolveType(upperBound, placeholders);
            }
            upperBounds = copy;
        }
        GenericsType genericsType = new GenericsType(type, upperBounds, lowerBound);
        genericsType.setWildcard(gt.isWildcard());
        return genericsType;
    }

    protected static ClassNode fullyResolveType(final ClassNode type, final Map<String, GenericsType> placeholders) {
        if (type.isUsingGenerics() && !type.isGenericsPlaceHolder()) {
            GenericsType[] gts = type.getGenericsTypes();
            if (gts != null) {
                GenericsType[] copy = new GenericsType[gts.length];
                for (int i = 0; i < gts.length; i++) {
                    GenericsType genericsType = gts[i];
                    copy[i] = fullyResolve(genericsType, placeholders);
                }
                gts = copy;
            }
            ClassNode result = type.getPlainNodeReference();
            result.setGenericsTypes(gts);
            return result;
        } else if (type.isUsingGenerics() && OBJECT_TYPE.equals(type) && type.getGenericsTypes() != null) {
            // Object<T>
            GenericsType genericsType = placeholders.get(type.getGenericsTypes()[0].getName());
            if (genericsType != null) {
                return genericsType.getType();
            }
        } else if (type.isArray()) {
            return fullyResolveType(type.getComponentType(), placeholders).makeArray();
        }
        return type;
    }

    /**
     * Checks that the parameterized generics of an argument are compatible with the generics of the parameter.
     *
     * @param parameterType the parameter type of a method
     * @param argumentType  the type of the argument passed to the method
     */
    protected boolean typeCheckMethodArgumentWithGenerics(ClassNode parameterType, ClassNode argumentType, boolean lastArg) {
        if (UNKNOWN_PARAMETER_TYPE == argumentType) {
            // called with null
            return true;
        }
        if (!isAssignableTo(argumentType, parameterType) && !lastArg) {
            // incompatible assignment
            return false;
        }
        if (!isAssignableTo(argumentType, parameterType) && lastArg) {
            if (parameterType.isArray()) {
                if (!isAssignableTo(argumentType, parameterType.getComponentType())) {
                    return false;
                }
            }
        }
        if (parameterType.isUsingGenerics() && argumentType.isUsingGenerics()) {
            GenericsType gt = GenericsUtils.buildWildcardType(parameterType);
            if (!gt.isCompatibleWith(argumentType)) {
                return false;
            }
        } else if (parameterType.isArray() && argumentType.isArray()) {
            // verify component type
            typeCheckMethodArgumentWithGenerics(parameterType.getComponentType(), argumentType.getComponentType(), lastArg);
        } else if (lastArg && parameterType.isArray()) {
            // verify component type, but if we reach that point, the only possibility is that the argument is
            // the last one of the call, so we're in the cast of a vargs call
            // (otherwise, we face a type checker bug)
            typeCheckMethodArgumentWithGenerics(parameterType.getComponentType(), argumentType, lastArg);
        }
        return true;
    }

    protected void typeCheckMethodsWithGenerics(ClassNode receiver, ClassNode[] arguments, MethodNode candidateMethod, Expression location) {
        if (CLASS_Type.equals(receiver)
                && receiver.isUsingGenerics()
                && candidateMethod.getDeclaringClass() != receiver
                && !(candidateMethod instanceof ExtensionMethodNode)) {
            typeCheckMethodsWithGenerics(receiver.getGenericsTypes()[0].getType(), arguments, candidateMethod, location);
            return;
        }
        boolean failure = false;
        // both candidate method and receiver have generic information so a check is possible
        Parameter[] parameters = candidateMethod.getParameters();
        GenericsType[] genericsTypes = candidateMethod.getGenericsTypes();
        boolean methodUsesGenerics = (genericsTypes != null && genericsTypes.length > 0);
        boolean isExtensionMethod = candidateMethod instanceof ExtensionMethodNode;
        if (isExtensionMethod && methodUsesGenerics) {
            ClassNode[] dgmArgs = new ClassNode[arguments.length + 1];
            dgmArgs[0] = receiver;
            System.arraycopy(arguments, 0, dgmArgs, 1, arguments.length);
            MethodNode extensionMethodNode = ((ExtensionMethodNode) candidateMethod).getExtensionMethodNode();

            // if it's an extension method, we can infer some of the actual parameterized types of the method
            // from the receiver (and only the receiver)
            Parameter[] dgmMethodArgs = extensionMethodNode.getParameters();
            ClassNode dgmMethodFirstArgType = dgmMethodArgs[0].getType();

            // todo: what if it's not an interface?
            if (dgmMethodFirstArgType.isUsingGenerics() && dgmMethodFirstArgType.isInterface()) {
                ClassNode firstArgType = GenericsUtils.parameterizeType(receiver, dgmMethodFirstArgType);


                Map<String, GenericsType> placeholders = new HashMap<String, GenericsType>();
                GenericsType[] gts = dgmMethodFirstArgType.getGenericsTypes();
                for (int i = 0; gts != null && i < gts.length; i++) {
                    GenericsType gt = gts[i];
                    if (gt.isPlaceholder()) {
                        placeholders.put(gt.getName(), firstArgType.getGenericsTypes()[i]);
                    }
                }

                Parameter[] dgmMethodArgsWithPlaceholdersReplaced = new Parameter[dgmMethodArgs.length];
                dgmMethodArgsWithPlaceholdersReplaced[0] = new Parameter(firstArgType, "self");
                for (int i = 1; i < dgmMethodArgsWithPlaceholdersReplaced.length; i++) {
                    ClassNode substitute = dgmMethodArgs[i].getType();
                    substitute = fullyResolveType(substitute, placeholders);
                    dgmMethodArgsWithPlaceholdersReplaced[i] = new Parameter(substitute, "arg" + i);
                }
                MethodNode vdgm = new MethodNode(
                        extensionMethodNode.getName(),
                        extensionMethodNode.getModifiers(),
                        extensionMethodNode.getReturnType(),
                        dgmMethodArgsWithPlaceholdersReplaced,
                        extensionMethodNode.getExceptions(),
                        EmptyStatement.INSTANCE
                );
                typeCheckMethodsWithGenerics(extensionMethodNode.getDeclaringClass(), dgmArgs, vdgm, location);
                return;
            }
        }
        Map<String, GenericsType> classGTs = GenericsUtils.extractPlaceholders(receiver);
        if (parameters.length > arguments.length) {
            // this is a limitation that must be removed in a future version
            // we cannot check generic type arguments if there are default parameters!
            return;
        }
        Map<String, ClassNode> resolvedMethodGenerics = new HashMap<String, ClassNode>();
        ClassNode[] ptypes = new ClassNode[candidateMethod.getParameters().length];
        final GenericsType[] methodNodeGenericsTypes = candidateMethod.getGenericsTypes();
        final boolean shouldCheckMethodGenericTypes = methodNodeGenericsTypes!=null && methodNodeGenericsTypes.length>0;
        for (int i = 0; i < arguments.length; i++) {
            int pindex = Math.min(i, parameters.length - 1);
            ClassNode type = parameters[pindex].getType();
            type = fullyResolveType(type, classGTs);
            ptypes[pindex] = type;
            failure |= !typeCheckMethodArgumentWithGenerics(type, arguments[i], i >= parameters.length - 1);
            if (shouldCheckMethodGenericTypes && !failure) {
                // GROOVY-5692
                // for example: public <T> foo(T arg0, List<T> arg1)
                // we must check that T for arg0 and arg1 are the same
                // so that if you call foo(String, List<Integer>) the compiler fails

                // For that, we store the information for each argument, and for a new argument, we will
                // check that is is the same as the previous one
                GenericsType[] typeGenericsTypes = type.getGenericsTypes();
                if (type.isUsingGenerics() && typeGenericsTypes !=null) {
                    for (int gtIndex = 0, typeGenericsTypesLength = typeGenericsTypes.length; gtIndex < typeGenericsTypesLength; gtIndex++) {
                        final GenericsType typeGenericsType = typeGenericsTypes[gtIndex];
                        if (typeGenericsType.isPlaceholder()) {
                            for (GenericsType methodNodeGenericsType : methodNodeGenericsTypes) {
                                String placeholderName = methodNodeGenericsType.getName();
                                if (methodNodeGenericsType.isPlaceholder() && placeholderName.equals(typeGenericsType.getName())) {
                                    // match!
                                    ClassNode parameterized = GenericsUtils.parameterizeType(arguments[i], type);
                                    // retrieve the type of the generics placeholder we're looking for
                                    // For example, if we have List<T> in the signature and List<String> as an argument
                                    // we want to align T with String
                                    // but first test is for Object<T> -> String which explains we don't use the generics types
                                    ClassNode alignedType = parameterized;
                                    if (parameterized.isUsingGenerics() && parameterized.getGenericsTypes()!=null) {
                                        alignedType = parameterized.getGenericsTypes()[gtIndex].getType();
                                    }
                                    if (resolvedMethodGenerics.containsKey(placeholderName)) {
                                        failure |= !resolvedMethodGenerics.get(placeholderName).equals(alignedType);
                                    } else {
                                        resolvedMethodGenerics.put(placeholderName, alignedType);
                                    }
                                }
                            }
                        }
                    }
                }


            }
        }
        if (failure) {
            addStaticTypeError("Cannot call " + receiver.getName() + "#" +
                    toMethodParametersString(candidateMethod.getName(), ptypes) +
                    " with arguments " + formatArgumentList(arguments), location);
        }
    }

    protected static String formatArgumentList(ClassNode[] nodes) {
        if (nodes == null) return "[]";
        StringBuilder sb = new StringBuilder(24 * nodes.length);
        sb.append("[");
        for (ClassNode node : nodes) {
            sb.append(prettyPrintType(node));
            sb.append(", ");
        }
        if (sb.length() > 1) {
            sb.setCharAt(sb.length() - 2, ']');
        }
        return sb.toString();
    }

    @Override
    protected void addError(final String msg, final ASTNode expr) {
        Long err = ((long) expr.getLineNumber()) << 16 + expr.getColumnNumber();
        if (!typeCheckingContext.reportedErrors.contains(err)) {
            typeCheckingContext.errorCollector.addErrorAndContinue(new SyntaxErrorMessage(
                    new SyntaxException(msg + '\n'
                            + typeCheckingContext.getEnclosingClosureStack(), expr.getLineNumber(), expr.getColumnNumber(), expr.getLastLineNumber(), expr.getLastColumnNumber()),
                    typeCheckingContext.source)
            );
            typeCheckingContext.reportedErrors.add(err);
        }
    }

    protected void addStaticTypeError(final String msg, final ASTNode expr) {
        if (expr.getColumnNumber() > 0 && expr.getLineNumber() > 0) {
            addError(StaticTypesTransformation.STATIC_ERROR_PREFIX + msg, expr);
        } else {
            // ignore errors which are related to unknown source locations
            // because they are likely related to generated code
        }
    }

    protected void addNoMatchingMethodError(final ClassNode receiver, final String name, final ClassNode[] args, final Expression call) {
        addStaticTypeError("Cannot find matching method " + receiver.getText() + "#" + toMethodParametersString(name, args) + ". Please check if the declared type is right and if the method exists.", call);
    }

    protected void addAmbiguousErrorMessage(final List<MethodNode> foundMethods, final String name, final ClassNode[] args, final Expression expr) {
        addStaticTypeError("Reference to method is ambiguous. Cannot choose between " + prettyPrintMethodList(foundMethods), expr);
    }

    protected void addCategoryMethodCallError(final Expression call) {
        addStaticTypeError("Due to their dynamic nature, usage of categories is not possible with static type checking active", call);
    }

    protected void addAssignmentError(final ClassNode leftType, final ClassNode rightType, final Expression assignmentExpression) {
        addStaticTypeError("Cannot assign value of type " + rightType.toString(false) + " to variable of type " + leftType.toString(false), assignmentExpression);
    }

    protected void addUnsupportedPreOrPostfixExpressionError(final Expression expression) {
        if (expression instanceof PostfixExpression) {
            addStaticTypeError("Unsupported postfix operation type [" + ((PostfixExpression)expression).getOperation() + "]", expression);
        } else if (expression instanceof PrefixExpression) {
            addStaticTypeError("Unsupported prefix operation type [" + ((PrefixExpression)expression).getOperation() + "]", expression);
        } else {
            throw new IllegalArgumentException("Method should be called with a PostfixExpression or a PrefixExpression");
        }
    }

    public void setMethodsToBeVisited(final Set<MethodNode> methodsToBeVisited) {
        this.typeCheckingContext.methodsToBeVisited = methodsToBeVisited;
    }

    public void performSecondPass() {
        for (SecondPassExpression wrapper : typeCheckingContext.secondPassExpressions) {
            Expression expression = wrapper.getExpression();
            if (expression instanceof MethodCallExpression) {
                MethodCallExpression call = (MethodCallExpression) expression;
                Expression objectExpression = call.getObjectExpression();
                if (objectExpression instanceof VariableExpression) {
                    // this should always be the case, but adding a test is safer
                    Variable target = findTargetVariable((VariableExpression) objectExpression);
                    if (target instanceof VariableExpression) {
                        VariableExpression var = (VariableExpression) target;
                        List<ClassNode> classNodes = typeCheckingContext.closureSharedVariablesAssignmentTypes.get(var);
                        if (classNodes != null && classNodes.size() > 1) {
                            ClassNode lub = lowestUpperBound(classNodes);
                            MethodNode methodNode = (MethodNode) call.getNodeMetaData(StaticTypesMarker.DIRECT_METHOD_CALL_TARGET);
                            // we must check that such a method exists on the LUB
                            Parameter[] parameters = methodNode.getParameters();
                            ClassNode[] params = extractTypesFromParameters(parameters);
                            ClassNode[] argTypes = (ClassNode[]) wrapper.getData();
                            List<MethodNode> method = findMethod(lub, methodNode.getName(), argTypes);
                            if (method.size() != 1) {
                                addStaticTypeError("A closure shared variable [" + target.getName() + "] has been assigned with various types and the method" +
                                        " [" + toMethodParametersString(methodNode.getName(), params) + "]" +
                                        " does not exist in the lowest upper bound of those types: [" +
                                        lub.toString(false) + "]. In general, this is a bad practice (variable reuse) because the compiler cannot" +
                                        " determine safely what is the type of the variable at the moment of the call in a multithreaded context.", call);
                            }
                        }
                    }
                }
            }
        }
    }

    protected static ClassNode[] extractTypesFromParameters(final Parameter[] parameters) {
        ClassNode[] params = new ClassNode[parameters.length];
        for (int i = 0; i < params.length; i++) {
            params[i] = parameters[i].getType();
        }
        return params;
    }

    /**
     * Returns a wrapped type if, and only if, the provided class node is a primitive type.
     * This method differs from {@link ClassHelper#getWrapper(org.codehaus.groovy.ast.ClassNode)} as it will
     * return the same instance if the provided type is not a generic type.
     *
     * @param type
     * @return
     */
    protected static ClassNode wrapTypeIfNecessary(ClassNode type) {
        if (isPrimitiveType(type)) return getWrapper(type);
        return type;
    }

    protected static boolean isClassInnerClassOrEqualTo(ClassNode toBeChecked, ClassNode start) {
        if (start == toBeChecked) return true;
        if (start instanceof InnerClassNode) {
            return isClassInnerClassOrEqualTo(toBeChecked, start.getOuterClass());
        }
        return false;
    }

    protected class VariableExpressionTypeMemoizer extends ClassCodeVisitorSupport {
        private final Map<VariableExpression, ClassNode> varOrigType;

        public VariableExpressionTypeMemoizer(final Map<VariableExpression, ClassNode> varOrigType) {
            this.varOrigType = varOrigType;
        }

        @Override
        protected SourceUnit getSourceUnit() {
            return typeCheckingContext.source;
        }

        @Override
        public void visitVariableExpression(final VariableExpression expression) {
            super.visitVariableExpression(expression);
            Variable var = findTargetVariable(expression);
            if (var instanceof VariableExpression) {
                VariableExpression ve = (VariableExpression) var;
                varOrigType.put(ve, (ClassNode) ve.getNodeMetaData(StaticTypesMarker.INFERRED_TYPE));
            }
        }
    }

    // ------------------- codecs for method return type signatures ------------------------------

    public static class SignatureCodecFactory {
        public static SignatureCodec getCodec(int version) {
            switch (version) {
                case 1:  return new SignatureCodecVersion1();
                default: return null;
            }
        }
    }

}<|MERGE_RESOLUTION|>--- conflicted
+++ resolved
@@ -857,9 +857,6 @@
                             storeInferredTypeForPropertyExpression(pexp, cn);
                             return true;
                         }
-<<<<<<< HEAD
-
-=======
                         if (getter!=null) {
                             // it's not a call on this, yet we need to check if a field is defined
                             FieldNode field = current.getDeclaredField(propertyName);
@@ -870,18 +867,7 @@
                                 return true;
                             }
                         }
-                        if (pluginFactory != null) {
-                            TypeCheckerPlugin plugin = pluginFactory.getTypeCheckerPlugin(classNode);
-                            if (plugin != null) {
-                                PropertyNode result = plugin.resolveProperty(current, propertyName);
-                                if (result != null) {
-                                    if (visitor != null) visitor.visitProperty(result);
-                                    storeInferredTypeForPropertyExpression(pexp, result.getType());
-                                    return true;
-                                }
-                            }
-                        }
->>>>>>> 5137c95a
+
                         // if the property expression is an attribute expression (o.@attr), then
                         // we stop now, otherwise we must check the parent class
                         if (!isAttributeExpression && current.getSuperClass() != null) {
