/*
 * Copyright 2003-2013 the original author or authors.
 *
 * Licensed under the Apache License, Version 2.0 (the "License");
 * you may not use this file except in compliance with the License.
 * You may obtain a copy of the License at
 *
 *      http://www.apache.org/licenses/LICENSE-2.0
 *
 * Unless required by applicable law or agreed to in writing, software
 * distributed under the License is distributed on an "AS IS" BASIS,
 * WITHOUT WARRANTIES OR CONDITIONS OF ANY KIND, either express or implied.
 * See the License for the specific language governing permissions and
 * limitations under the License.
 */
package org.codehaus.groovy.transform.stc;

import groovy.lang.*;
import groovy.transform.stc.ClosureParams;
import groovy.transform.stc.ClosureSignatureHint;
import groovy.transform.TypeChecked;
import groovy.transform.TypeCheckingMode;
import org.codehaus.groovy.GroovyBugError;
import org.codehaus.groovy.ast.*;
import org.codehaus.groovy.ast.expr.*;
import org.codehaus.groovy.ast.stmt.*;
import org.codehaus.groovy.ast.tools.GenericsUtils;
import org.codehaus.groovy.ast.tools.WideningCategories;
import org.codehaus.groovy.classgen.ReturnAdder;
import org.codehaus.groovy.classgen.asm.InvocationWriter;
import org.codehaus.groovy.control.CompilationUnit;
import org.codehaus.groovy.control.ErrorCollector;
import org.codehaus.groovy.control.SourceUnit;
import org.codehaus.groovy.control.messages.SyntaxErrorMessage;
import org.codehaus.groovy.runtime.DefaultGroovyMethods;
import org.codehaus.groovy.runtime.MetaClassHelper;
import org.codehaus.groovy.syntax.SyntaxException;
import org.codehaus.groovy.syntax.Token;
import org.codehaus.groovy.transform.StaticTypesTransformation;
import org.codehaus.groovy.util.ListHashMap;
import org.objectweb.asm.Opcodes;

import java.lang.reflect.Modifier;
import java.util.*;
import java.util.concurrent.atomic.AtomicReference;

import static org.codehaus.groovy.ast.ClassHelper.*;
import static org.codehaus.groovy.ast.tools.WideningCategories.*;
import static org.codehaus.groovy.syntax.Types.*;
import static org.codehaus.groovy.transform.stc.StaticTypeCheckingSupport.*;

/**
 * The main class code visitor responsible for static type checking. It will perform various inspections like checking
 * assignment types, type inference, ... Eventually, class nodes may be annotated with inferred type information.
 *
 * @author Cedric Champeau
 * @author Jochen Theodorou
 */
public class StaticTypeCheckingVisitor extends ClassCodeVisitorSupport {

    private final static boolean DEBUG_GENERATED_CODE = Boolean.valueOf(System.getProperty("groovy.stc.debug", "false"));

    protected static final Object ERROR_COLLECTOR = ErrorCollector.class;
    protected static final ClassNode ITERABLE_TYPE = ClassHelper.make(Iterable.class);
    protected static final List<MethodNode> EMPTY_METHODNODE_LIST = Collections.emptyList();
    protected static final ClassNode TYPECHECKED_CLASSNODE = ClassHelper.make(TypeChecked.class);
    protected static final ClassNode[] TYPECHECKING_ANNOTATIONS = new ClassNode[]{TYPECHECKED_CLASSNODE};
    protected static final ClassNode TYPECHECKING_INFO_NODE = ClassHelper.make(TypeChecked.TypeCheckingInfo.class);
    protected static final ClassNode DGM_CLASSNODE = ClassHelper.make(DefaultGroovyMethods.class);
    protected static final int CURRENT_SIGNATURE_PROTOCOL_VERSION = 1;
    protected static final Expression CURRENT_SIGNATURE_PROTOCOL = new ConstantExpression(CURRENT_SIGNATURE_PROTOCOL_VERSION, true);
    protected static final MethodNode GET_DELEGATE = CLOSURE_TYPE.getGetterMethod("getDelegate");
    protected static final MethodNode GET_OWNER = CLOSURE_TYPE.getGetterMethod("getOwner");
    protected static final MethodNode GET_THISOBJECT = CLOSURE_TYPE.getGetterMethod("getThisObject");
    protected static final ClassNode DELEGATES_TO = ClassHelper.make(DelegatesTo.class);
    protected static final ClassNode DELEGATES_TO_TARGET = ClassHelper.make(DelegatesTo.Target.class);
    protected static final ClassNode LINKEDHASHMAP_CLASSNODE = make(LinkedHashMap.class);
    protected static final ClassNode CLOSUREPARAMS_CLASSNODE = make(ClosureParams.class);



    public static final Statement GENERATED_EMPTY_STATEMENT = new EmptyStatement();

    public static final MethodNode CLOSURE_CALL_NO_ARG;
    public static final MethodNode CLOSURE_CALL_ONE_ARG;
    public static final MethodNode CLOSURE_CALL_VARGS;

    static {
        // Cache closure call methods
        CLOSURE_CALL_NO_ARG = CLOSURE_TYPE.getDeclaredMethod("call", Parameter.EMPTY_ARRAY);
        CLOSURE_CALL_ONE_ARG = CLOSURE_TYPE.getDeclaredMethod("call", new Parameter[]{
                new Parameter(OBJECT_TYPE, "arg")
        });
        CLOSURE_CALL_VARGS = CLOSURE_TYPE.getDeclaredMethod("call", new Parameter[]{
                new Parameter(OBJECT_TYPE.makeArray(), "args")
        });
    }

    protected final ReturnAdder.ReturnStatementListener returnListener = new ReturnAdder.ReturnStatementListener() {
        public void returnStatementAdded(final ReturnStatement returnStatement) {
            ClassNode returnType = checkReturnType(returnStatement);
            if (returnStatement.getExpression().equals(ConstantExpression.NULL)) return;
            if (typeCheckingContext.getEnclosingClosure()!=null) {
                addClosureReturnType(getType(returnStatement.getExpression()));
            } else if (typeCheckingContext.getEnclosingMethod() != null) {
            } else {
                throw new GroovyBugError("Unexpected return statement at "
                        + returnStatement.getLineNumber()+":"+returnStatement.getColumnNumber()
                        + " "+returnStatement.getText());
            }
        }
    };

    protected final ReturnAdder returnAdder = new ReturnAdder(returnListener);

    protected TypeCheckingContext typeCheckingContext;
    protected DefaultTypeCheckingExtension extension;

    public StaticTypeCheckingVisitor(SourceUnit source, ClassNode cn) {
        this.typeCheckingContext = new TypeCheckingContext(this);
        this.extension = new DefaultTypeCheckingExtension(this);
        this.typeCheckingContext.source = source;
        this.typeCheckingContext.pushEnclosingClassNode(cn);
        this.typeCheckingContext.pushErrorCollector(source.getErrorCollector());
        this.typeCheckingContext.pushTemporaryTypeInfo();
    }

    //        @Override
    protected SourceUnit getSourceUnit() {
        return typeCheckingContext.source;
    }

    public void initialize() {
        extension.setup();
    }

    /**
     * Returns the current type checking context. The context is used internally by the type
     * checker during type checking to store various state data.
     *
     * @return the type checking context
     */
    public TypeCheckingContext getTypeCheckingContext() {
        return typeCheckingContext;
    }

    public void addTypeCheckingExtension(TypeCheckingExtension extension) {
        this.extension.addHandler(extension);
    }

    public void setCompilationUnit(CompilationUnit cu) {
        typeCheckingContext.setCompilationUnit(cu);
    }

    @Override
    public void visitClass(final ClassNode node) {
        if (shouldSkipClassNode(node)) return;
        if (extension.beforeVisitClass(node)) {
            extension.afterVisitClass(node);
            return;
        }
        Object type = node.getNodeMetaData(StaticTypesMarker.INFERRED_TYPE);
        if (type != null) {
            // transformation has already been run on this class node
            // so we'll use a silent collector in order not to duplicate errors
            typeCheckingContext.pushErrorCollector();
        }
        typeCheckingContext.pushEnclosingClassNode(node);
        Set<MethodNode> oldVisitedMethod = typeCheckingContext.alreadyVisitedMethods;
        typeCheckingContext.alreadyVisitedMethods = new LinkedHashSet<MethodNode>();
        super.visitClass(node);
        Iterator<InnerClassNode> innerClasses = node.getInnerClasses();
        while (innerClasses.hasNext()) {
            InnerClassNode innerClassNode = innerClasses.next();
            visitClass(innerClassNode);
        }
        typeCheckingContext.alreadyVisitedMethods = oldVisitedMethod;
        node.putNodeMetaData(StaticTypesMarker.INFERRED_TYPE, node);
        // mark all methods as visited. We can't do this in visitMethod because the type checker
        // works in a two pass sequence and we don't want to skip the second pass
        for (MethodNode methodNode : node.getMethods()) {
            methodNode.putNodeMetaData(StaticTypeCheckingVisitor.class, Boolean.TRUE);
        }
        for (ConstructorNode constructorNode : node.getDeclaredConstructors()) {
            constructorNode.putNodeMetaData(StaticTypeCheckingVisitor.class, Boolean.TRUE);
        }
        extension.afterVisitClass(node);
    }

    protected boolean shouldSkipClassNode(final ClassNode node) {
        if (isSkipMode(node)) return true;
        return false;
    }

    /**
     * Returns the list of type checking annotations class nodes. Subclasses may override this method
     * in order to provide additional classes which must be looked up when checking if a method or
     * a class node should be skipped.
     * <p>
     * The default implementation returns {@link TypeChecked}.
     *
     * @return array of class nodes
     */
    protected ClassNode[] getTypeCheckingAnnotations() {
        return TYPECHECKING_ANNOTATIONS;
    }

    public boolean isSkipMode(final AnnotatedNode node) {
        if (node == null) return false;
        for (ClassNode tca : getTypeCheckingAnnotations()) {
            List<AnnotationNode> annotations = node.getAnnotations(tca);
            if (annotations != null) {
                for (AnnotationNode annotation : annotations) {
                    Expression value = annotation.getMember("value");
                    if (value != null) {
                        if (value instanceof ConstantExpression) {
                            ConstantExpression ce = (ConstantExpression) value;
                            if (TypeCheckingMode.SKIP.toString().equals(ce.getValue().toString())) return true;
                        } else if (value instanceof PropertyExpression) {
                            PropertyExpression pe = (PropertyExpression) value;
                            if (TypeCheckingMode.SKIP.toString().equals(pe.getPropertyAsString())) return true;
                        }
                    }
                }
            }
        }
        if (node instanceof MethodNode) {
            return isSkipMode(node.getDeclaringClass());
        }
        if (isSkippedInnerClass(node)) return true;
        return false;
    }

    /**
     * Test if a node is an inner class node, and if it is, then checks if the enclosing method is skipped.
     * @param node
     * @return true if the inner class node should be skipped
     */
    protected boolean isSkippedInnerClass(AnnotatedNode node) {
        if (!(node instanceof InnerClassNode)) return false;
        MethodNode enclosingMethod = ((InnerClassNode) node).getEnclosingMethod();
        return enclosingMethod != null && isSkipMode(enclosingMethod);
    }

    @Override
    public void visitClassExpression(final ClassExpression expression) {
        super.visitClassExpression(expression);
        ClassNode cn = (ClassNode) expression.getNodeMetaData(StaticTypesMarker.INFERRED_TYPE);
        if (cn == null) {
            storeType(expression, getType(expression));
        }
    }

    @SuppressWarnings("unchecked")
    private void addPrivateFieldOrMethodAccess(ClassNode cn, StaticTypesMarker type, ASTNode accessedMember) {
        Set<ASTNode> set = (Set<ASTNode>) cn.getNodeMetaData(type);
        if (set==null) {
            set = new LinkedHashSet<ASTNode>();
            cn.putNodeMetaData(type, set);
        }
        set.add(accessedMember);
    }

    /**
     * Given a field node, checks if we are calling a private field from an inner class.
     */
    private void checkOrMarkPrivateAccess(FieldNode fn) {
        if (fn!=null && Modifier.isPrivate(fn.getModifiers()) &&
            (fn.getDeclaringClass() != typeCheckingContext.getEnclosingClassNode() || typeCheckingContext.getEnclosingClosure()!=null) &&
            fn.getDeclaringClass().getModule() == typeCheckingContext.getEnclosingClassNode().getModule()) {
            addPrivateFieldOrMethodAccess(fn.getDeclaringClass(), StaticTypesMarker.PV_FIELDS_ACCESS, fn);
        }
    }

    /**
     * Given a method node, checks if we are calling a private method from an inner class.
     */
    private void checkOrMarkPrivateAccess(MethodNode mn) {
        if (mn!=null && Modifier.isPrivate(mn.getModifiers()) &&
            (mn.getDeclaringClass() != typeCheckingContext.getEnclosingClassNode() || typeCheckingContext.getEnclosingClosure()!=null) &&
            mn.getDeclaringClass().getModule() == typeCheckingContext.getEnclosingClassNode().getModule()) {
            addPrivateFieldOrMethodAccess(mn.getDeclaringClass(), StaticTypesMarker.PV_METHODS_ACCESS, mn);
        }
    }

    /**
     * wrap type in Class<> if usingClass==true
     */
    private ClassNode makeType(ClassNode cn, boolean usingClass) {
        if (usingClass) {
            ClassNode clazzType = CLASS_Type.getPlainNodeReference();
            clazzType.setGenericsTypes(new GenericsType[] {new GenericsType(cn)});
            return clazzType;
        } else {
            return cn;
        }
    }

    private boolean storeTypeForThis(VariableExpression vexp) {
        if (vexp == VariableExpression.THIS_EXPRESSION) return true;
        if (!vexp.isThisExpression()) return false;
        ClassNode enclosingClassNode = typeCheckingContext.getEnclosingClassNode();
        storeType(vexp, makeType(enclosingClassNode, typeCheckingContext.isInStaticContext));
        return true;
    }

    private boolean storeTypeForSuper(VariableExpression vexp) {
        if (vexp == VariableExpression.SUPER_EXPRESSION) return true;
        if (!vexp.isSuperExpression()) return false;
        ClassNode superClassNode = typeCheckingContext.getEnclosingClassNode().getSuperClass();
        storeType(vexp, makeType(superClassNode, typeCheckingContext.isInStaticContext));
        return true;
    }

    @Override
    public void visitVariableExpression(VariableExpression vexp) {
        super.visitVariableExpression(vexp);

        if (storeTypeForThis(vexp)) return;
        if (storeTypeForSuper(vexp)) return;

        if (typeCheckingContext.getEnclosingClosure() != null) {
            String name = vexp.getName();
            if (name.equals("owner") || name.equals("thisObject")) {
                storeType(vexp, typeCheckingContext.getEnclosingClassNode());
                return;
            } else if ("delegate".equals(name)) {
                DelegationMetadata md = getDelegationMetadata(typeCheckingContext.getEnclosingClosure().getClosureExpression());
                ClassNode type = typeCheckingContext.getEnclosingClassNode();
                if (md!=null) type = md.getType();
                storeType(vexp, type);
                return;
            }
        }

        if (! (vexp.getAccessedVariable() instanceof DynamicVariable)) return;

        // a dynamic variable is either an undeclared variable
        // or a member of a class used in a 'with'
        DynamicVariable dyn = (DynamicVariable) vexp.getAccessedVariable();
        // first, we must check the 'with' context
        String dynName = dyn.getName();
        PropertyExpression pe = new PropertyExpression(new VariableExpression("this"), dynName);
        pe.setImplicitThis(true);
        if (visitPropertyExpressionSilent(pe, vexp)) {
            storeType(vexp, getType(pe));
            Object val = pe.getNodeMetaData(StaticTypesMarker.READONLY_PROPERTY); 
            if (val!=null) vexp.putNodeMetaData(StaticTypesMarker.READONLY_PROPERTY,val);
            val = pe.getNodeMetaData(StaticTypesMarker.IMPLICIT_RECEIVER);
            if (val!=null) vexp.putNodeMetaData(StaticTypesMarker.IMPLICIT_RECEIVER,val);
            return;
        }

        if (!extension.handleUnresolvedVariableExpression(vexp)) {
            addStaticTypeError("The variable [" + vexp.getName() + "] is undeclared.", vexp);
        }
    }

    private boolean visitPropertyExpressionSilent(PropertyExpression pe, Expression lhsPart) {
        return (existsProperty(pe, !isLHSOfEnclosingAssignment(lhsPart)));
    }

    @Override
    public void visitPropertyExpression(final PropertyExpression pexp) {
        if (visitPropertyExpressionSilent(pexp,pexp)) return;

        if (!extension.handleUnresolvedProperty(pexp)) {
            Expression objectExpression = pexp.getObjectExpression();
            addStaticTypeError("No such property: " + pexp.getPropertyAsString() +
                    " for class: " + findCurrentInstanceOfClass(objectExpression, getType(objectExpression)).toString(false), pexp);
        }
    }

    private boolean isLHSOfEnclosingAssignment(final Expression expression) {
        final BinaryExpression ec = typeCheckingContext.getEnclosingBinaryExpression();
        return ec != null && ec.getLeftExpression() == expression && isAssignment(ec.getOperation().getType());
    }

    @Override
    public void visitAttributeExpression(final AttributeExpression expression) {
        super.visitAttributeExpression(expression);
        if (!existsProperty(expression, true) && !extension.handleUnresolvedAttribute(expression)) {
            Expression objectExpression = expression.getObjectExpression();
            addStaticTypeError("No such property: " + expression.getPropertyAsString() +
                    " for class: " + findCurrentInstanceOfClass(objectExpression, objectExpression.getType()), expression);
        }
    }

    @Override
    public void visitRangeExpression(final RangeExpression expression) {
        super.visitRangeExpression(expression);
        ClassNode fromType = getWrapper(getType(expression.getFrom()));
        ClassNode toType = getWrapper(getType(expression.getTo()));
        if (Integer_TYPE.equals(fromType) && Integer_TYPE.equals(toType)) {
            storeType(expression, ClassHelper.make(IntRange.class));
        } else {
            storeType(expression, ClassHelper.make(ObjectRange.class));
        }
    }

    @Override
    public void visitBinaryExpression(BinaryExpression expression) {
        BinaryExpression enclosingBinaryExpression = typeCheckingContext.getEnclosingBinaryExpression();
        typeCheckingContext.pushEnclosingBinaryExpression(expression);
        try {
            final Expression leftExpression = expression.getLeftExpression();
            final Expression rightExpression = expression.getRightExpression();
            int op = expression.getOperation().getType();
            if (rightExpression instanceof ClosureExpression) {
                leftExpression.visit(this);
                SetterInfo setterInfo = removeSetterInfo(leftExpression);
                if (setterInfo != null) {
                    // for expressions like foo = { ... }
                    // we know that the RHS type is a closure
                    // but we must check if the binary expression is an assignment
                    // because we need to check if a setter uses @DelegatesTo
                    VariableExpression ve = new VariableExpression("%", setterInfo.receiverType);
                    MethodCallExpression call = new MethodCallExpression(
                            ve,
                            setterInfo.setter.getName(),
                            rightExpression
                    );
                    visitMethodCallExpression(call);
                } else {
                    rightExpression.visit(this);
                }
            } else {
                rightExpression.visit(this);
                leftExpression.visit(this);
            }
            ClassNode lType = getType(leftExpression);
            ClassNode rType = getType(rightExpression);
            if (isNullConstant(rightExpression)) {
                if (!isPrimitiveType(lType))
                    rType = UNKNOWN_PARAMETER_TYPE; // primitive types should be ignored as they will result in another failure
            }
            BinaryExpression reversedBinaryExpression = new BinaryExpression(rightExpression, expression.getOperation(), leftExpression);
            ClassNode resultType = op==KEYWORD_IN
                    ?getResultType(rType,op,lType,reversedBinaryExpression)
                    :getResultType(lType, op, rType, expression);
            if (op==KEYWORD_IN) {
                // in case of the "in" operator, the receiver and the arguments are reversed
                // so we use the reversedExpression and get the target method from it
                storeTargetMethod(expression, (MethodNode) reversedBinaryExpression.getNodeMetaData(StaticTypesMarker.DIRECT_METHOD_CALL_TARGET));
            }
            if (resultType == null) {
                resultType = lType;
            }

            // if left expression is a closure shared variable, a second pass should be done
            if (leftExpression instanceof VariableExpression) {
                VariableExpression leftVar = (VariableExpression) leftExpression;
                if (leftVar.isClosureSharedVariable()) {
                    // if left expression is a closure shared variable, we should check it twice
                    // see GROOVY-5874
                    typeCheckingContext.secondPassExpressions.add(new SecondPassExpression<Void>(expression));
                }
            }

            if (lType.isUsingGenerics() && missesGenericsTypes(resultType) && isAssignment(op)) {
                // unchecked assignment
                // examples:
                // List<A> list = new LinkedList()
                // List<A> list = []
                // Iterable<A> list = new LinkedList()

                // in that case, the inferred type of the binary expression is the type of the RHS
                // "completed" with generics type information available in the LHS
                ClassNode completedType = GenericsUtils.parameterizeType(lType, resultType.getPlainNodeReference());

                resultType = completedType;

            }
            if (isArrayOp(op) &&
                    enclosingBinaryExpression != null
                    && enclosingBinaryExpression.getLeftExpression() == expression
                    && isAssignment(enclosingBinaryExpression.getOperation().getType())
                    && !lType.isArray()) {
                // left hand side of an assignment : map['foo'] = ...
                Expression enclosingBE_rightExpr = enclosingBinaryExpression.getRightExpression();
                if (!(enclosingBE_rightExpr instanceof ClosureExpression)) {
                    enclosingBE_rightExpr.visit(this);
                }
                ClassNode[] arguments = {rType, getType(enclosingBE_rightExpr)};
                List<MethodNode> nodes = findMethod(lType.redirect(), "putAt", arguments);
                if (nodes.size() == 1) {
                    typeCheckMethodsWithGenericsOrFail(lType, arguments, nodes.get(0), enclosingBE_rightExpr);
                } else if (nodes.isEmpty()) {
                    addNoMatchingMethodError(lType, "putAt", arguments, enclosingBinaryExpression);
                }
            }
            boolean isEmptyDeclaration = expression instanceof DeclarationExpression && rightExpression instanceof EmptyExpression;
            if (!isEmptyDeclaration && isAssignment(op)) {
                if (rightExpression instanceof ConstructorCallExpression) {
                    inferDiamondType((ConstructorCallExpression) rightExpression, lType);
                }

                ClassNode originType = getOriginalDeclarationType(leftExpression);
                typeCheckAssignment(expression, leftExpression, originType, rightExpression, resultType);
                // if assignment succeeds but result type is not a subtype of original type, then we are in a special cast handling
                // and we must update the result type
                if (!implementsInterfaceOrIsSubclassOf(getWrapper(resultType), getWrapper(originType))) {
                    resultType = originType;
                } else if (lType.isUsingGenerics() && !lType.isEnum() && hasRHSIncompleteGenericTypeInfo(resultType)) {
                    // for example, LHS is List<ConcreteClass> and RHS is List<T> where T is a placeholder
                    resultType = lType;
                }

                // if we are in an if/else branch, keep track of assignment
                if (typeCheckingContext.ifElseForWhileAssignmentTracker != null && leftExpression instanceof VariableExpression
                        && !isNullConstant(rightExpression)) {
                    Variable accessedVariable = ((VariableExpression) leftExpression).getAccessedVariable();
                    if (accessedVariable instanceof VariableExpression) {
                        VariableExpression var = (VariableExpression) accessedVariable;
                        List<ClassNode> types = typeCheckingContext.ifElseForWhileAssignmentTracker.get(var);
                        if (types == null) {
                            types = new LinkedList<ClassNode>();
                            ClassNode type = var.getNodeMetaData(StaticTypesMarker.INFERRED_TYPE);
                            types.add(type);
                            typeCheckingContext.ifElseForWhileAssignmentTracker.put(var, types);
                        }
                        types.add(resultType);
                    }
                }
                storeType(leftExpression, resultType);

                // if right expression is a ClosureExpression, store parameter type information
                if (leftExpression instanceof VariableExpression) {
                    if (rightExpression instanceof ClosureExpression) {
                        Parameter[] parameters = ((ClosureExpression) rightExpression).getParameters();
                        leftExpression.putNodeMetaData(StaticTypesMarker.CLOSURE_ARGUMENTS, parameters);
                    } else if (rightExpression instanceof VariableExpression &&
                            ((VariableExpression)rightExpression).getAccessedVariable() instanceof Expression &&
                            ((Expression)((VariableExpression)rightExpression).getAccessedVariable()).getNodeMetaData(StaticTypesMarker.CLOSURE_ARGUMENTS)!=null) {
                        Variable targetVariable = findTargetVariable((VariableExpression)leftExpression);
                        if (targetVariable instanceof ASTNode) {
                            ((ASTNode)targetVariable).putNodeMetaData(
                                StaticTypesMarker.CLOSURE_ARGUMENTS,
                                ((Expression)((VariableExpression)rightExpression).getAccessedVariable()).getNodeMetaData(StaticTypesMarker.CLOSURE_ARGUMENTS));
                        }
                    }
                }


            } else if (op == KEYWORD_INSTANCEOF) {
                pushInstanceOfTypeInfo(leftExpression, rightExpression);
            }
            if (!isEmptyDeclaration) {
                storeType(expression, resultType);
            }
        } finally {
            typeCheckingContext.popEnclosingBinaryExpression();
        }
    }

    protected ClassNode getOriginalDeclarationType(Expression lhs) {
        if (lhs instanceof VariableExpression) {
            Variable var = findTargetVariable((VariableExpression) lhs);
            if (var instanceof DynamicVariable) return getType(lhs);
            return var.getOriginType();
        }
        if (lhs instanceof FieldExpression) {
            return ((FieldExpression) lhs).getField().getOriginType();
        }
        return getType(lhs);
    }

    protected void inferDiamondType(final ConstructorCallExpression cce, final ClassNode lType) {
        // check if constructor call expression makes use of the diamond operator
        ClassNode node = cce.getType();
        if (node.isUsingGenerics() && node instanceof InnerClassNode && ((InnerClassNode) node).isAnonymous()
                && (node.getGenericsTypes() == null || node.getGenericsTypes().length == 0) && lType.isUsingGenerics()) {
            // InterfaceA<Foo> obj = new InterfaceA<>() { ... }
            // InterfaceA<Foo> obj = new ClassA<>() { ... }
            // ClassA<Foo> obj = new ClassA<>() { ... }
            addStaticTypeError("Cannot use diamond <> with anonymous inner classes", cce);
        } else if (node.isUsingGenerics() && node.getGenericsTypes() != null && node.getGenericsTypes().length == 0) {
            ArgumentListExpression argumentListExpression = InvocationWriter.makeArgumentList(cce.getArguments());
            if (argumentListExpression.getExpressions().isEmpty()) {
                GenericsType[] genericsTypes = lType.getGenericsTypes();
                if (lType.getGenericsTypes()==null) {
                    // case of def foo = new HashMap<>()
                    genericsTypes = node.redirect().getGenericsTypes();
                }
                GenericsType[] copy = new GenericsType[genericsTypes.length];
                for (int i = 0; i < genericsTypes.length; i++) {
                    GenericsType genericsType = genericsTypes[i];
                    copy[i] = new GenericsType(
                            wrapTypeIfNecessary(genericsType.getType()),
                            genericsType.getUpperBounds(),
                            genericsType.getLowerBound()
                    );
                }
                node.setGenericsTypes(copy);
            } else {
                ClassNode type = getType(argumentListExpression.getExpression(0));
                if (type.isUsingGenerics()) {
                    GenericsType[] genericsTypes = type.getGenericsTypes();
                    GenericsType[] copy = new GenericsType[genericsTypes.length];
                    for (int i = 0; i < genericsTypes.length; i++) {
                        GenericsType genericsType = genericsTypes[i];
                        copy[i] = new GenericsType(
                                wrapTypeIfNecessary(genericsType.getType()),
                                genericsType.getUpperBounds(),
                                genericsType.getLowerBound()
                        );
                    }
                    node.setGenericsTypes(copy);
                }
            }
            // store inferred type on CCE
            storeType(cce, node);
        }
    }

    /**
     * Stores information about types when [objectOfInstanceof instanceof typeExpression] is visited
     *
     * @param objectOfInstanceOf the expression which must be checked against instanceof
     * @param typeExpression     the expression which represents the target type
     */
    protected void pushInstanceOfTypeInfo(final Expression objectOfInstanceOf, final Expression typeExpression) {
        final Map<Object, List<ClassNode>> tempo = typeCheckingContext.temporaryIfBranchTypeInformation.peek();
        Object key = extractTemporaryTypeInfoKey(objectOfInstanceOf);
        List<ClassNode> potentialTypes = tempo.get(key);
        if (potentialTypes == null) {
            potentialTypes = new LinkedList<ClassNode>();
            tempo.put(key, potentialTypes);
        }
        potentialTypes.add(typeExpression.getType());
    }
    
    private boolean typeCheckMultipleAssignmentAndContinue(Expression leftExpression, Expression rightExpression) {
        // multiple assignment check
        if (!(leftExpression instanceof TupleExpression)) return true;

        if (!(rightExpression instanceof ListExpression)) {
            addStaticTypeError("Multiple assignments without list expressions on the right hand side are unsupported in static type checking mode", rightExpression);
            return false;
        }

        TupleExpression tuple = (TupleExpression) leftExpression;
        ListExpression list = (ListExpression) rightExpression;
        List<Expression> listExpressions = list.getExpressions();
        List<Expression> tupleExpressions = tuple.getExpressions();
        if (listExpressions.size() < tupleExpressions.size()) {
            addStaticTypeError("Incorrect number of values. Expected:" + tupleExpressions.size() + " Was:" + listExpressions.size(), list);
            return false;
        }
        for (int i = 0, tupleExpressionsSize = tupleExpressions.size(); i < tupleExpressionsSize; i++) {
            Expression tupleExpression = tupleExpressions.get(i);
            Expression listExpression = listExpressions.get(i);
            ClassNode elemType = getType(listExpression);
            ClassNode tupleType = getType(tupleExpression);
            if (!isAssignableTo(elemType, tupleType)) {
                addStaticTypeError("Cannot assign value of type " + elemType.toString(false) + " to variable of type " + tupleType.toString(false), rightExpression);
                return false; // avoids too many errors
            }
        }

        return true;
    }

    private ClassNode adjustTypeForSpreading(ClassNode inferredRightExpressionType, Expression leftExpression) {
        // imagine we have: list*.foo = 100
        // then the assignment must be checked against [100], not 100
        ClassNode wrappedRHS = inferredRightExpressionType;
        if (leftExpression instanceof PropertyExpression && ((PropertyExpression) leftExpression).isSpreadSafe()) {
            wrappedRHS = LIST_TYPE.getPlainNodeReference();
            wrappedRHS.setGenericsTypes(new GenericsType[]{
                    new GenericsType(getWrapper(inferredRightExpressionType))
            });
        }
        return wrappedRHS;
    }
    
    private boolean addedReadOnlyPropertyError(Expression expr) {
        // if expr is of READONLY_PROPERTY_RETURN type, then it means we are on a missing property
        if (expr.getNodeMetaData(StaticTypesMarker.READONLY_PROPERTY) == null) return false;
        String name = null;
        if (expr instanceof VariableExpression) {
            name = ((VariableExpression) expr).getName();
        } else {
            name = ((PropertyExpression) expr).getPropertyAsString();
        }
        addStaticTypeError("Cannot set read-only property: " + name, expr);
        return true;
    }
    
    private void addPrecisionErrors(ClassNode leftRedirect, ClassNode lhsType, ClassNode inferredrhsType, Expression rightExpression) {
        if (isNumberType(leftRedirect) && isNumberType(inferredrhsType)) {
            if (checkPossibleLooseOfPrecision(leftRedirect, inferredrhsType, rightExpression)) {
                addStaticTypeError("Possible loose of precision from " + inferredrhsType + " to " + leftRedirect, rightExpression);
                return;
            }
        }
        // if left type is array, we should check the right component types
        if (!lhsType.isArray()) return;
        ClassNode leftComponentType = lhsType.getComponentType();
        ClassNode rightRedirect = rightExpression.getType().redirect();
        if (rightRedirect.isArray()) {
            ClassNode rightComponentType = rightRedirect.getComponentType();
            if (!checkCompatibleAssignmentTypes(leftComponentType, rightComponentType)) {
                addStaticTypeError("Cannot assign value of type " + rightComponentType.toString(false) + " into array of type " + lhsType.toString(false), rightExpression);
            }
        } else if (rightExpression instanceof ListExpression) {
            for (Expression element : ((ListExpression) rightExpression).getExpressions()) {
                ClassNode rightComponentType = element.getType().redirect();
                if (!checkCompatibleAssignmentTypes(leftComponentType, rightComponentType)
                        && !(isNullConstant(element) && !isPrimitiveType(leftComponentType))) {
                    addStaticTypeError("Cannot assign value of type " + rightComponentType.toString(false) + " into array of type " + lhsType.toString(false), rightExpression);
                }
            }
        }
    }
    
    private void addListAssignmentConstructorErrors(
            ClassNode leftRedirect, ClassNode leftExpressionType, 
            ClassNode inferredRightExpressionType, Expression rightExpression, 
            Expression assignmentExpression) 
    {
        // if left type is not a list but right type is a list, then we're in the case of a groovy
        // constructor type : Dimension d = [100,200]
        // In that case, more checks can be performed
        if (rightExpression instanceof ListExpression && !implementsInterfaceOrIsSubclassOf(LIST_TYPE, leftRedirect)) {
            ArgumentListExpression argList = new ArgumentListExpression(((ListExpression) rightExpression).getExpressions());
            ClassNode[] args = getArgumentTypes(argList);
            checkGroovyStyleConstructor(leftRedirect, args);
        } else if (!implementsInterfaceOrIsSubclassOf(inferredRightExpressionType, leftRedirect)
                && implementsInterfaceOrIsSubclassOf(inferredRightExpressionType, LIST_TYPE)
                && !isWildcardLeftHandSide(leftExpressionType)) {
                if (!extension.handleIncompatibleAssignment(leftExpressionType, inferredRightExpressionType, assignmentExpression)) {
                    addAssignmentError(leftExpressionType, inferredRightExpressionType, assignmentExpression);
                }
        }
    }
    
    private void addMapAssignmentConstructorErrors(ClassNode leftRedirect, Expression leftExpression, Expression rightExpression) {
        // if left type is not a list but right type is a map, then we're in the case of a groovy
        // constructor type : A a = [x:2, y:3]
        // In this case, more checks can be performed
        if (!implementsInterfaceOrIsSubclassOf(leftRedirect, MAP_TYPE) && rightExpression instanceof MapExpression) {
            if (!(leftExpression instanceof VariableExpression) || !((VariableExpression) leftExpression).isDynamicTyped()) {
                ArgumentListExpression argList = new ArgumentListExpression(rightExpression);
                ClassNode[] args = getArgumentTypes(argList);
                checkGroovyStyleConstructor(leftRedirect, args);
                // perform additional type checking on arguments
                MapExpression mapExpression = (MapExpression) rightExpression;
                checkGroovyConstructorMap(leftExpression, leftRedirect, mapExpression);
            }
        }
    }

    private void checkTypeGenerics(ClassNode leftExpressionType, ClassNode wrappedRHS, Expression rightExpression) {
        // last, check generic type information to ensure that inferred types are compatible
        if (!leftExpressionType.isUsingGenerics()) return;
        // List<Foo> l = new List() is an example for incomplete generics type info
        // we assume arity related errors are already handled here.
        if (hasRHSIncompleteGenericTypeInfo(wrappedRHS)) return;

        GenericsType gt = GenericsUtils.buildWildcardType(leftExpressionType);
        if (    UNKNOWN_PARAMETER_TYPE.equals(wrappedRHS) ||
                gt.isCompatibleWith(wrappedRHS) || 
                isNullConstant(rightExpression)) return;

        addStaticTypeError("Incompatible generic argument types. Cannot assign "
                + wrappedRHS.toString(false)
                + " to: " + leftExpressionType.toString(false), rightExpression);
    }
    
    private boolean hasGStringStringError(ClassNode leftExpressionType, ClassNode wrappedRHS, Expression rightExpression) {
        if (isParameterizedWithString(leftExpressionType) && isParameterizedWithGStringOrGStringString(wrappedRHS)) {
            addStaticTypeError("You are trying to use a GString in place of a String in a type which explicitly declares accepting String. " +
                    "Make sure to call toString() on all GString values.", rightExpression);
            return true;
        }
        return false;
    }
    
    protected void typeCheckAssignment(
            final BinaryExpression assignmentExpression,
            final Expression leftExpression,
            final ClassNode leftExpressionType,
            final Expression rightExpression,
            final ClassNode inferredRightExpressionType) 
    {

        if (!typeCheckMultipleAssignmentAndContinue(leftExpression, rightExpression)) return;

        //TODO: need errors for write-only too!
        if (addedReadOnlyPropertyError(leftExpression)) return;

        ClassNode leftRedirect = leftExpressionType.redirect();
        ClassNode wrappedRHS = adjustTypeForSpreading(inferredRightExpressionType, leftExpression);

        // check types are compatible for assignment
        boolean compatible = checkCompatibleAssignmentTypes(leftRedirect, wrappedRHS, rightExpression);


        if (!compatible) {
            if (!extension.handleIncompatibleAssignment(leftExpressionType, inferredRightExpressionType, assignmentExpression)) {
                addAssignmentError(leftExpressionType, inferredRightExpressionType, assignmentExpression.getRightExpression());
            }
        } else {
            addPrecisionErrors(leftRedirect, leftExpressionType, inferredRightExpressionType, rightExpression);
            addListAssignmentConstructorErrors(leftRedirect, leftExpressionType, inferredRightExpressionType, rightExpression, assignmentExpression);
            addMapAssignmentConstructorErrors(leftRedirect, leftExpression, rightExpression);
            if (hasGStringStringError(leftExpressionType, wrappedRHS, rightExpression)) return;
            checkTypeGenerics(leftExpressionType, wrappedRHS, rightExpression);
        }
    }

    protected void checkGroovyConstructorMap(final Expression receiver, final ClassNode receiverType, final MapExpression mapExpression) {
        for (MapEntryExpression entryExpression : mapExpression.getMapEntryExpressions()) {
            Expression keyExpr = entryExpression.getKeyExpression();
            if (!(keyExpr instanceof ConstantExpression)) {
                addStaticTypeError("Dynamic keys in map-style constructors are unsupported in static type checking", keyExpr);
            } else {
                AtomicReference<ClassNode> lookup = new AtomicReference<ClassNode>();
                boolean hasProperty = existsProperty(new PropertyExpression(new VariableExpression("_", receiverType), keyExpr.getText()), false, new PropertyLookupVisitor(lookup));
                if (!hasProperty) {
                    addStaticTypeError("No such property: " + keyExpr.getText() +
                            " for class: " + receiverType.getName(), receiver);
                } else {
                    ClassNode valueType = getType(entryExpression.getValueExpression());
                    ClassNode toBeAssignedTo = lookup.get();
                    if (!isAssignableTo(valueType, toBeAssignedTo)
                            && !extension.handleIncompatibleAssignment(toBeAssignedTo, valueType, entryExpression)) {
                        addAssignmentError(toBeAssignedTo, valueType, entryExpression);
                    }
                }
            }
        }
    }

    protected static boolean hasRHSIncompleteGenericTypeInfo(final ClassNode inferredRightExpressionType) {
        boolean replaceType = false;
        GenericsType[] genericsTypes = inferredRightExpressionType.getGenericsTypes();
        if (genericsTypes != null) {
            for (GenericsType genericsType : genericsTypes) {
                if (genericsType.isPlaceholder()) {
                    replaceType = true;
                    break;
                }
            }
        }
        return replaceType;
    }

    /**
     * Checks that a constructor style expression is valid regarding the number of arguments and the argument types.
     *
     * @param node      the class node for which we will try to find a matching constructor
     * @param arguments the constructor arguments
     */
    protected void checkGroovyStyleConstructor(final ClassNode node, final ClassNode[] arguments) {
        if (node.equals(ClassHelper.OBJECT_TYPE) || node.equals(ClassHelper.DYNAMIC_TYPE)) {
            // in that case, we are facing a list constructor assigned to a def or object
            return;
        }
        List<ConstructorNode> constructors = node.getDeclaredConstructors();
        if (constructors.isEmpty() && arguments.length == 0) return;
        List<MethodNode> constructorList = findMethod(node, "<init>", arguments);
        if (constructorList.isEmpty()) {
            addStaticTypeError("No matching constructor found: " + node + toMethodParametersString("<init>", arguments), typeCheckingContext.getEnclosingClassNode());
        }
    }

    /**
     * When instanceof checks are found in the code, we store temporary type information data in the {@link
     * TypeCheckingContext#temporaryIfBranchTypeInformation} table. This method computes the key which must be used to store this type
     * info.
     *
     * @param expression the expression for which to compute the key
     * @return a key to be used for {@link TypeCheckingContext#temporaryIfBranchTypeInformation}
     */
    protected Object extractTemporaryTypeInfoKey(final Expression expression) {
        return expression instanceof VariableExpression ? findTargetVariable((VariableExpression) expression) : expression.getText();
    }

    /**
     * A helper method which determines which receiver class should be used in error messages when a field or attribute
     * is not found. The returned type class depends on whether we have temporary type information availble (due to
     * instanceof checks) and whether there is a single candidate in that case.
     *
     * @param expr the expression for which an unknown field has been found
     * @param type the type of the expression (used as fallback type)
     * @return if temporary information is available and there's only one type, returns the temporary type class
     *         otherwise falls back to the provided type class.
     */
    protected ClassNode findCurrentInstanceOfClass(final Expression expr, final ClassNode type) {
        if (!typeCheckingContext.temporaryIfBranchTypeInformation.empty()) {
            List<ClassNode> nodes = getTemporaryTypesForExpression(expr);
            if (nodes != null && nodes.size() == 1) return nodes.get(0);
        }
        return type;
    }

    protected boolean existsProperty(final PropertyExpression pexp, final boolean checkForReadOnly) {
        return existsProperty(pexp, checkForReadOnly, null);
    }

    /**
     * Checks whether a property exists on the receiver, or on any of the possible receiver classes (found in the
     * temporary type information table)
     *
     * @param pexp             a property expression
     * @param readMode         if true, look for property read, else for property set
     * @param visitor          if not null, when the property node is found, visit it with the provided visitor
     * @return true if the property is defined in any of the possible receiver classes
     */
    protected boolean existsProperty(final PropertyExpression pexp, final boolean readMode, final ClassCodeVisitorSupport visitor) {
        super.visitPropertyExpression(pexp);

        String propertyName = pexp.getPropertyAsString();
        if (propertyName == null) return false;

        Expression objectExpression = pexp.getObjectExpression();
        final ClassNode objectExpressionType = getType(objectExpression);

        boolean staticOnlyAccess = objectExpressionType.equals(CLASS_Type);
        if (objectExpressionType.isArray() && "length".equals(pexp.getPropertyAsString())) {
            storeType(pexp, int_TYPE);
            if (visitor != null) {
                PropertyNode node = new PropertyNode("length", Opcodes.ACC_PUBLIC | Opcodes.ACC_FINAL, int_TYPE, objectExpressionType, null, null, null);
                visitor.visitProperty(node);
            }
            return true;
        }

        boolean foundGetterOrSetter = false;
        List<Receiver<String>> receivers = new LinkedList<Receiver<String>>();
        List<Receiver<String>> owners = makeOwnerList(objectExpression);
        addReceivers(receivers, owners, pexp.isImplicitThis());

        String capName = MetaClassHelper.capitalize(propertyName);
        boolean isAttributeExpression = pexp instanceof AttributeExpression;
        HashSet<ClassNode> handledNodes = new HashSet<ClassNode>();
        for (Receiver<String> receiver : receivers) {
            ClassNode testClass = receiver.getType();
                LinkedList<ClassNode> queue = new LinkedList<ClassNode>();
                queue.add(testClass);
                while (!queue.isEmpty()) {
                    ClassNode current = queue.removeFirst();
                    if (handledNodes.contains(current)) continue;
                    handledNodes.add(current);
                    Set<ClassNode> allInterfaces = current.getAllInterfaces();
                    for (ClassNode intf : allInterfaces) {
                        //TODO: apply right generics here!
                        queue.add(GenericsUtils.parameterizeType(current, intf));
                    }

                    // in case of a lookup on Class we look for instance methods on Class
                    // as well, since in case of a static property access we have the class
                    // itself in the list of receivers already;
                    boolean staticOnly;
                    if (current.equals(CLASS_Type)) {
                        staticOnly = false;
                    } else {
                        staticOnly = staticOnlyAccess;
                    }

                    FieldNode field = current.getDeclaredField(propertyName);
                    field  = allowStaticAccessToMember(field, staticOnly);
                    if (storeField(field, isAttributeExpression, pexp, objectExpressionType, visitor, receiver.getData())) return true;

                    PropertyNode propertyNode = current.getProperty(propertyName);
                    propertyNode = allowStaticAccessToMember(propertyNode, staticOnly);
                    if (storeProperty(propertyNode, pexp, objectExpressionType, visitor, receiver.getData())) return true;

                    boolean isThisExpression = objectExpression instanceof VariableExpression && 
                                                ((VariableExpression)objectExpression).isThisExpression();
                    if (storeField(field, isThisExpression, pexp, objectExpressionType, visitor, receiver.getData())) return true;

                    MethodNode getter = current.getGetterMethod("get" + capName);
                    getter = allowStaticAccessToMember(getter, staticOnly);
                    if (getter == null) getter = current.getGetterMethod("is" + capName);
                    getter = allowStaticAccessToMember(getter, staticOnly);
                    MethodNode setter = current.getSetterMethod("set" + capName, false);
                    setter = allowStaticAccessToMember(setter, staticOnly);

                    // TODO: remove this visit
                    // need to visit even if we only look for a setter for compatibility
                    if (visitor != null && getter!=null) visitor.visitMethod(getter);

                    if (readMode) {
                        if (getter!=null) {
                            ClassNode cn = inferReturnTypeGenerics(current, getter, ArgumentListExpression.EMPTY_ARGUMENTS);
                            storeInferredTypeForPropertyExpression(pexp, cn);
                            pexp.removeNodeMetaData(StaticTypesMarker.READONLY_PROPERTY);
                            String delegationData = receiver.getData();
                            if (delegationData!=null) pexp.putNodeMetaData(StaticTypesMarker.IMPLICIT_RECEIVER, delegationData);
                            return true;
                        }
                    } else {
                        if (setter != null) {
                            // TODO: remove this visit
                            // need to visit even if we only look for a setter for compatibility
                            if (visitor != null && field!=null) visitor.visitField(field);

                            //TODO: apply generics on parameter[0]? 
                            storeType(pexp, setter.getParameters()[0].getType());
                            SetterInfo info = new SetterInfo(current, setter);
                            BinaryExpression enclosingBinaryExpression = typeCheckingContext.getEnclosingBinaryExpression();
                            if (enclosingBinaryExpression!=null) putSetterInfo(enclosingBinaryExpression.getLeftExpression(), info);
                            String delegationData = receiver.getData();
                            if (delegationData!=null) pexp.putNodeMetaData(StaticTypesMarker.IMPLICIT_RECEIVER, delegationData);
                            return true;
                        } else if (getter!=null) {
                            pexp.putNodeMetaData(StaticTypesMarker.READONLY_PROPERTY, true);
                        }
                    }
                    foundGetterOrSetter = foundGetterOrSetter || setter!=null || getter!=null;

                    if (storeField(field, true, pexp, objectExpressionType, visitor, receiver.getData())) return true;
                    // if the property expression is an attribute expression (o.@attr), then
                    // we stop now, otherwise we must check the parent class
                    if (/*!isAttributeExpression && */current.getSuperClass() != null) {
                        queue.add(current.getSuperClass());
                    }
                }
                // GROOVY-5568, the property may be defined by DGM
                List<MethodNode> methods = findDGMMethodsByNameAndArguments(getSourceUnit().getClassLoader(), testClass, "get" + capName, ClassNode.EMPTY_ARRAY);
                if (!methods.isEmpty()) {
                    List<MethodNode> methodNodes = chooseBestMethod(testClass, methods, ClassNode.EMPTY_ARRAY);
                    if (methodNodes.size() == 1) {
                        MethodNode getter = methodNodes.get(0);
                        if (visitor != null) {
                            visitor.visitMethod(getter);
                        }
                        ClassNode cn = inferReturnTypeGenerics(testClass, getter, ArgumentListExpression.EMPTY_ARGUMENTS);
                        storeInferredTypeForPropertyExpression(pexp, cn);

                        return true;
                    }
                }
        }

        for (Receiver<String> receiver : receivers) {
            ClassNode testClass = receiver.getType();
            ClassNode propertyType = getTypeForMapPropertyExpression(testClass, objectExpressionType, pexp);
            if (propertyType==null) propertyType = getTypeForListPropertyExpression(testClass, objectExpressionType, pexp);
            if (propertyType==null) propertyType = getTypeForSpreadExpression(testClass, objectExpressionType, pexp);
            if (propertyType==null) continue;
            if (visitor!=null) {
                // todo : type inference on maps and lists, if possible
                PropertyNode node = new PropertyNode(propertyName, Opcodes.ACC_PUBLIC, propertyType, objectExpressionType, null, null, null);
                visitor.visitProperty(node);
            }
            storeType(pexp, propertyType);
            String delegationData = receiver.getData();
            if (delegationData!=null) pexp.putNodeMetaData(StaticTypesMarker.IMPLICIT_RECEIVER, delegationData);
            return true;
        }
        return foundGetterOrSetter;
    }

    private ClassNode getTypeForSpreadExpression(ClassNode testClass, ClassNode objectExpressionType, PropertyExpression pexp) {
        if (!pexp.isSpreadSafe()) return null;
        MethodCallExpression mce = new MethodCallExpression(new VariableExpression("_", testClass), "iterator", ArgumentListExpression.EMPTY_ARGUMENTS);
        mce.visit(this);
        ClassNode callType = getType(mce);
        if (!implementsInterfaceOrIsSubclassOf(callType, Iterator_TYPE)) return null;
        GenericsType[] types = callType.getGenericsTypes();
        ClassNode contentType = OBJECT_TYPE;
        if (types!=null && types.length==1) contentType = types[0].getType();
        PropertyExpression subExp = new PropertyExpression(
                new VariableExpression("{}", contentType),
                pexp.getPropertyAsString());
        AtomicReference<ClassNode> result = new AtomicReference<ClassNode>();
        if (existsProperty(subExp, true, new PropertyLookupVisitor(result))) {
            ClassNode intf = LIST_TYPE.getPlainNodeReference();
            intf.setGenericsTypes(new GenericsType[] { new GenericsType(getWrapper(result.get()))});
            return intf;
        }
        return null;
    }

    private ClassNode getTypeForListPropertyExpression(ClassNode testClass, ClassNode objectExpressionType, PropertyExpression pexp) {
        if (!implementsInterfaceOrIsSubclassOf(testClass, LIST_TYPE)) return null;
        ClassNode intf = GenericsUtils.parameterizeType(objectExpressionType, LIST_TYPE.getPlainNodeReference());
        GenericsType[] types = intf.getGenericsTypes();
        if (types==null || types.length!=1) return OBJECT_TYPE;

        PropertyExpression subExp = new PropertyExpression(
                new VariableExpression("{}", types[0].getType()),
                pexp.getPropertyAsString());
        AtomicReference<ClassNode> result = new AtomicReference<ClassNode>();
        if (existsProperty(subExp, true, new PropertyLookupVisitor(result))) {
            intf = LIST_TYPE.getPlainNodeReference();
            intf.setGenericsTypes(new GenericsType[] { new GenericsType(getWrapper(result.get()))});
            return intf;
        }
        return null;
    }

    private ClassNode getTypeForMapPropertyExpression(ClassNode testClass, ClassNode objectExpressionType, PropertyExpression pexp) {
        if (!implementsInterfaceOrIsSubclassOf(testClass, MAP_TYPE)) return null;
        ClassNode intf = GenericsUtils.parameterizeType(objectExpressionType, MAP_TYPE.getPlainNodeReference());
        // 0 is the key, 1 is the value
        GenericsType[] types = intf.getGenericsTypes();
        if (types == null || types.length != 2) return OBJECT_TYPE;

        if (pexp.isSpreadSafe()) {
            // map*.property syntax
            // only "key" and "value" are allowed
            if ("key".equals(pexp.getPropertyAsString())) {
                ClassNode listKey = LIST_TYPE.getPlainNodeReference();
                listKey.setGenericsTypes(new GenericsType[]{types[0]});
                return listKey;
            } else if ("value".equals(pexp.getPropertyAsString())) {
                ClassNode listValue = LIST_TYPE.getPlainNodeReference();
                listValue.setGenericsTypes(new GenericsType[]{types[1]});
                return listValue;
            } else {
                addStaticTypeError("Spread operator on map only allows one of [key,value]", pexp);
            }
        } else {
            return types[1].getType();
        }
        return null;
    }

    /**
     * This method is used to filter search results in which null means "no match",
     * to filter out illegal access to instance members from a static context. 
     * 
     * Return null if the given member is not static, but we want to access in
     * a static way (staticOnly=true). If we want to access in a non-static way
     * we always return the member, since then access to static members and 
     * non-static members is allowed. 
     */
    private <T> T allowStaticAccessToMember(T member, boolean staticOnly) {
        if (member == null) return null;
        if (!staticOnly) return member;
        boolean isStatic = false;
        if (member instanceof Variable) {
            Variable v = (Variable) member;
            isStatic = Modifier.isStatic(v.getModifiers());
        } else {
            MethodNode mn = (MethodNode) member;
            isStatic = mn.isStatic();
        }
        if (staticOnly && !isStatic) return null;
        return member;
    }

    private void storeWithResolve(ClassNode typeToResolve, ClassNode receiver, ClassNode declaringClass, boolean isStatic, PropertyExpression expressionToStoreOn) {
        ClassNode type = typeToResolve;
        if (getGenericsWithoutArray(type)!=null) {
            Map<String, GenericsType> resolvedPlaceholders = resolvePlaceHoldersFromDeclaration(receiver, declaringClass, null, isStatic);
            type = resolveGenericsWithContext(resolvedPlaceholders, type);
        }
        storeInferredTypeForPropertyExpression(expressionToStoreOn, type);
        storeType(expressionToStoreOn, type);
    }

    private boolean storeField(FieldNode field, boolean returnTrueIfFieldExists, PropertyExpression expressionToStoreOn, ClassNode receiver, ClassCodeVisitorSupport visitor, String delegationData) {
        if (field==null || !returnTrueIfFieldExists) return false;
        if (visitor != null) visitor.visitField(field);
        storeWithResolve(field.getOriginType(), receiver, field.getDeclaringClass(), field.isStatic(), expressionToStoreOn);
        checkOrMarkPrivateAccess(field);
        if (delegationData!=null) {
            expressionToStoreOn.putNodeMetaData(StaticTypesMarker.IMPLICIT_RECEIVER, delegationData);
        }
        return true;
    }

    private boolean storeProperty(PropertyNode propertyNode, PropertyExpression expressionToStoreOn, ClassNode receiver, ClassCodeVisitorSupport visitor, String delegationData) {
        if (propertyNode == null) return false;
        if (visitor != null) visitor.visitProperty(propertyNode);
        storeWithResolve(propertyNode.getOriginType(), receiver, propertyNode.getDeclaringClass(), propertyNode.isStatic(), expressionToStoreOn);
        if (delegationData!=null) {
            expressionToStoreOn.putNodeMetaData(StaticTypesMarker.IMPLICIT_RECEIVER, delegationData);
        }
        return true;
    }


    protected void storeInferredTypeForPropertyExpression(final PropertyExpression pexp, final ClassNode flatInferredType) {
        if (pexp.isSpreadSafe()) {
            ClassNode list = LIST_TYPE.getPlainNodeReference();
            list.setGenericsTypes(new GenericsType[] {
                    new GenericsType(flatInferredType)
            });
            storeType(pexp, list);
        } else {
            storeType(pexp, flatInferredType);
        }
    }

    @Deprecated
    protected SetterInfo hasSetter(final PropertyExpression pexp) {
        String propertyName = pexp.getPropertyAsString();
        if (propertyName == null) return null;

        Expression objectExpression = pexp.getObjectExpression();
        List<Receiver<String>> receivers = new LinkedList<Receiver<String>>();
        List<Receiver<String>> owners = makeOwnerList(objectExpression);
        addReceivers(receivers, owners, pexp.isImplicitThis());

        String capName = MetaClassHelper.capitalize(propertyName);
        boolean isAttributeExpression = pexp instanceof AttributeExpression;

        for (Receiver<String> receiver: receivers) {
            ClassNode testClass = receiver.getType();
            LinkedList<ClassNode> queue = new LinkedList<ClassNode>();
            queue.add(testClass);
            if (testClass.isInterface()) {
                queue.addAll(testClass.getAllInterfaces());
            }
            while (!queue.isEmpty()) {
                ClassNode current = queue.removeFirst();
                current = current.redirect();
                // check that a setter also exists
                MethodNode setterMethod = current.getSetterMethod("set" + capName, false);
                if (setterMethod != null) {
                    storeType(pexp, setterMethod.getParameters()[0].getType());
                    return new SetterInfo(current, setterMethod);
                }
                if (!isAttributeExpression && current.getSuperClass() != null) {
                    queue.add(current.getSuperClass());
                }
            }
        }
        return null;
    }

    @Override
    public void visitField(final FieldNode node) {
        final boolean osc = typeCheckingContext.isInStaticContext;
        try {
            typeCheckingContext.isInStaticContext = node.isInStaticContext();
            super.visitField(node);
            Expression init = node.getInitialExpression();
            if (init != null) {
                FieldExpression left = new FieldExpression(node);
                BinaryExpression bexp = new BinaryExpression(
                        left,
                        Token.newSymbol("=", node.getLineNumber(), node.getColumnNumber()),
                        init
                );
                bexp.setSourcePosition(init);
                typeCheckAssignment(bexp, left, node.getOriginType(), init, getType(init));
                if (init instanceof ConstructorCallExpression) {
                    inferDiamondType((ConstructorCallExpression) init, node.getOriginType());
                }
            }
        } finally {
            typeCheckingContext.isInStaticContext = osc;
        }
    }

    @Override
    public void visitForLoop(final ForStatement forLoop) {
        // collect every variable expression used in the loop body
        final Map<VariableExpression, ClassNode> varOrigType = new HashMap<VariableExpression, ClassNode>();
        forLoop.getLoopBlock().visit(new VariableExpressionTypeMemoizer(varOrigType));

        // visit body
        Map<VariableExpression, List<ClassNode>> oldTracker = pushAssignmentTracking();
        Expression collectionExpression = forLoop.getCollectionExpression();
        if (collectionExpression instanceof ClosureListExpression) {
            // for (int i=0; i<...; i++) style loop
            super.visitForLoop(forLoop);
        } else {
            collectionExpression.visit(this);
            final ClassNode collectionType = getType(collectionExpression);
            ClassNode componentType = inferLoopElementType(collectionType);
            ClassNode forLoopVariableType = forLoop.getVariableType();
            if (ClassHelper.getUnwrapper(componentType) == forLoopVariableType) {
                // prefer primitive type over boxed type
                componentType = forLoopVariableType;
            }
            if (!checkCompatibleAssignmentTypes(forLoopVariableType, componentType)) {
                addStaticTypeError("Cannot loop with element of type " + forLoopVariableType.toString(false) + " with collection of type " + collectionType.toString(false), forLoop);
            }
            if (forLoopVariableType != DYNAMIC_TYPE) {
                // user has specified a type, prefer it over the inferred type
                componentType = forLoopVariableType;
            }
            typeCheckingContext.controlStructureVariables.put(forLoop.getVariable(), componentType);
            try {
                super.visitForLoop(forLoop);
            } finally {
                typeCheckingContext.controlStructureVariables.remove(forLoop.getVariable());
            }
        }
        boolean typeChanged = isSecondPassNeededForControlStructure(varOrigType, oldTracker);
        if (typeChanged) visitForLoop(forLoop);
    }

    /**
     * Given a loop collection type, returns the inferred type of the loop element. Used, for
     * example, to infer the element type of a (for e in list) loop.
     *
     * @param collectionType the type of the collection
     * @return the inferred component type
     */
    public static ClassNode inferLoopElementType(final ClassNode collectionType) {
        ClassNode componentType = collectionType.getComponentType();
        if (componentType == null) {
            if (collectionType.implementsInterface(ITERABLE_TYPE)) {
                ClassNode intf = GenericsUtils.parameterizeType(collectionType, ITERABLE_TYPE);
                GenericsType[] genericsTypes = intf.getGenericsTypes();
                componentType = genericsTypes[0].getType();
            } else if (collectionType == ClassHelper.STRING_TYPE) {
                componentType = ClassHelper.Character_TYPE;
            } else {
                componentType = ClassHelper.OBJECT_TYPE;
            }
        }
        return componentType;
    }

    protected boolean isSecondPassNeededForControlStructure(final Map<VariableExpression, ClassNode> varOrigType, final Map<VariableExpression, List<ClassNode>> oldTracker) {
        Map<VariableExpression, ClassNode> assignedVars = popAssignmentTracking(oldTracker);
        for (Map.Entry<VariableExpression, ClassNode> entry : assignedVars.entrySet()) {
            Variable key = findTargetVariable(entry.getKey());
            if (key instanceof VariableExpression) {
                ClassNode origType = varOrigType.get(key);
                ClassNode newType = entry.getValue();
                if (varOrigType.containsKey(key) && (origType == null || !newType.equals(origType))) {
                    return true;
                }
            }
        }
        return false;
    }

    @Override
    public void visitWhileLoop(final WhileStatement loop) {
        Map<VariableExpression, List<ClassNode>> oldTracker = pushAssignmentTracking();
        super.visitWhileLoop(loop);
        popAssignmentTracking(oldTracker);
    }

    @Override
    public void visitBitwiseNegationExpression(BitwiseNegationExpression expression) {
        super.visitBitwiseNegationExpression(expression);
        ClassNode type = getType(expression);
        ClassNode typeRe = type.redirect();
        ClassNode resultType;
        if (isBigIntCategory(typeRe)) {
            // allow any internal number that is not a floating point one
            resultType = type;
        } else if (typeRe == STRING_TYPE || typeRe == GSTRING_TYPE) {
            resultType = PATTERN_TYPE;
        } else if (typeRe == ArrayList_TYPE) {
            resultType = ArrayList_TYPE;
        } else if (typeRe.equals(PATTERN_TYPE)) {
            resultType = PATTERN_TYPE;
        } else {
            MethodNode mn = findMethodOrFail(expression, type, "bitwiseNegate");
            if (mn!=null) {
                resultType = mn.getReturnType();
            } else {
                resultType = OBJECT_TYPE;
            }
        }
        storeType(expression, resultType);
    }

    @Override
    public void visitUnaryPlusExpression(UnaryPlusExpression expression) {
        super.visitUnaryPlusExpression(expression);
        negativeOrPositiveUnary(expression, "positive");
    }

    @Override
    public void visitUnaryMinusExpression(UnaryMinusExpression expression) {
        super.visitUnaryMinusExpression(expression);
        negativeOrPositiveUnary(expression, "negative");
    }

    @Override
    public void visitPostfixExpression(final PostfixExpression expression) {
        super.visitPostfixExpression(expression);
        Expression inner = expression.getExpression();
        int op = expression.getOperation().getType();
        visitPrefixOrPostifExpression(expression, inner, op);
    }

    @Override
    public void visitPrefixExpression(final PrefixExpression expression) {
        super.visitPrefixExpression(expression);
        Expression inner = expression.getExpression();
        int type = expression.getOperation().getType();
        visitPrefixOrPostifExpression(expression, inner, type);
    }

    private static ClassNode getMathWideningClassNode(ClassNode type) {
        if (byte_TYPE.equals(type) || short_TYPE.equals(type) || int_TYPE.equals(type)) {
            return int_TYPE;
        }
        if (Byte_TYPE.equals(type) || Short_TYPE.equals(type) || Integer_TYPE.equals(type)) {
            return Integer_TYPE;
        }
        if (float_TYPE.equals(type)) return double_TYPE;
        if (Float_TYPE.equals(type)) return Double_TYPE;
        return type;
    }

    private void visitPrefixOrPostifExpression(final Expression origin, final Expression innerExpression, final int operationType) {
        boolean isPostfix = origin instanceof PostfixExpression;
        ClassNode exprType = getType(innerExpression);
        String name = operationType == PLUS_PLUS ? "next" : operationType == MINUS_MINUS ? "previous" : null;
        if (isPrimitiveType(exprType) || isPrimitiveType(getUnwrapper(exprType))) {
            if (operationType == PLUS_PLUS || operationType == MINUS_MINUS) {
                if (!isPrimitiveType(exprType)) {
                    MethodNode node = findMethodOrFail(innerExpression, exprType, name);
                    if (node != null) {
                        storeTargetMethod(origin, node);
                        storeType(origin,
                                isPostfix?exprType:getMathWideningClassNode(exprType));
                        return;
                    }
                }
                storeType(origin, exprType);
                return;
            }
            addUnsupportedPreOrPostfixExpressionError(origin);
            return;
        } else if (implementsInterfaceOrIsSubclassOf(exprType, Number_TYPE) && (operationType == PLUS_PLUS || operationType == MINUS_MINUS)) {
            // special case for numbers, improve type checking as we can expect ++ and -- to return the same type
            MethodNode node = findMethodOrFail(innerExpression, exprType, name);
            if (node != null) {
                storeTargetMethod(origin, node);
                storeType(origin, getMathWideningClassNode(exprType));
                return;
            }
        }
        // not a primitive type. We must find a method which is called next
        if (name == null) {
            addUnsupportedPreOrPostfixExpressionError(origin);
            return;
        }
        MethodNode node = findMethodOrFail(innerExpression, exprType, name);
        if (node != null) {
            storeTargetMethod(origin, node);
            storeType(origin,  isPostfix?exprType:inferReturnTypeGenerics(exprType, node, ArgumentListExpression.EMPTY_ARGUMENTS));
        }
    }

    private void negativeOrPositiveUnary(Expression expression, String name) {
        ClassNode type = getType(expression);
        ClassNode typeRe = type.redirect();
        ClassNode resultType;
        if (isDoubleCategory(ClassHelper.getUnwrapper(typeRe))) {
            resultType = type;
        } else if (typeRe == ArrayList_TYPE) {
            resultType = ArrayList_TYPE;
        } else {
            MethodNode mn = findMethodOrFail(expression, type, name);
            if (mn != null) {
                resultType = mn.getReturnType();
            } else {
                resultType = type;
            }
        }
        storeType(expression, resultType);
    }

    @Override
    protected void visitConstructorOrMethod(MethodNode node, boolean isConstructor) {
        typeCheckingContext.pushEnclosingMethod(node);
        if (!isSkipMode(node) && !shouldSkipMethodNode(node)) {
            super.visitConstructorOrMethod(node, isConstructor);
        }
        if (!isConstructor) {
            returnAdder.visitMethod(node);
        }
        typeCheckingContext.popEnclosingMethod();
    }

    @Override
    public void visitReturnStatement(ReturnStatement statement) {
        super.visitReturnStatement(statement);
        returnListener.returnStatementAdded(statement);
    }

    protected ClassNode checkReturnType(final ReturnStatement statement) {
        Expression expression = statement.getExpression();
        ClassNode type = getType(expression);
        if (typeCheckingContext.getEnclosingClosure()!=null) {
            return type;
        }
        MethodNode enclosingMethod = typeCheckingContext.getEnclosingMethod();
        if (enclosingMethod != null && typeCheckingContext.getEnclosingClosure()==null) {
            if (!enclosingMethod.isVoidMethod()
                    && !type.equals(void_WRAPPER_TYPE)
                    && !type.equals(VOID_TYPE)
                    && !checkCompatibleAssignmentTypes(enclosingMethod.getReturnType(), type, null, false)
                    && !(isNullConstant(expression))) {
                if (!extension.handleIncompatibleReturnType(statement, type)) {
                    addStaticTypeError("Cannot return value of type " + type.toString(false) + " on method returning type " + enclosingMethod.getReturnType().toString(false), expression);
                }
            } else if (!enclosingMethod.isVoidMethod()) {
                ClassNode previousType = getInferredReturnType(enclosingMethod);
                ClassNode inferred = previousType == null ? type : lowestUpperBound(type, previousType);
                if (implementsInterfaceOrIsSubclassOf(inferred, enclosingMethod.getReturnType())) {
                    if (missesGenericsTypes(inferred)) {
                        DeclarationExpression virtualDecl = new DeclarationExpression(
                                new VariableExpression("{target}", enclosingMethod.getReturnType()),
                                Token.newSymbol(EQUAL, -1, -1),
                                new VariableExpression("{source}", type)
                        );
                        virtualDecl.setSourcePosition(statement);
                        virtualDecl.visit(this);
                        ClassNode newlyInferred = (ClassNode) virtualDecl.getNodeMetaData(StaticTypesMarker.INFERRED_TYPE);
                        if (!missesGenericsTypes(newlyInferred)) type = newlyInferred;
                    }
                    return type;
                } else {
                    return enclosingMethod.getReturnType();
                }
            }
        }
        return type;
    }

    protected void addClosureReturnType(ClassNode returnType) {
        typeCheckingContext.getEnclosingClosure().addReturnType(returnType);
    }

    @Override
    public void visitConstructorCallExpression(ConstructorCallExpression call) {
        super.visitConstructorCallExpression(call);
        if (extension.beforeMethodCall(call)) {
            extension.afterMethodCall(call);
            return;
        }
        ClassNode receiver = call.isThisCall() ? typeCheckingContext.getEnclosingClassNode() :
                call.isSuperCall() ? typeCheckingContext.getEnclosingClassNode().getSuperClass() : call.getType();
        Expression arguments = call.getArguments();

        ArgumentListExpression argumentList = InvocationWriter.makeArgumentList(arguments);

        checkForbiddenSpreadArgument(argumentList);

        ClassNode[] args = getArgumentTypes(argumentList);
        MethodNode node = null;
        if (args.length == 1
                && implementsInterfaceOrIsSubclassOf(args[0], MAP_TYPE)
                && findMethod(receiver, "<init>", ClassNode.EMPTY_ARRAY).size() == 1
                && findMethod(receiver, "<init>", args).isEmpty()) {
            // bean-style constructor
            node = typeCheckMapConstructor(call, receiver, arguments);
            if (node != null) {
                storeTargetMethod(call, node);
                extension.afterMethodCall(call);
                return;
            }
        }
        node = findMethodOrFail(call, receiver, "<init>", args);
        if (node != null) {
            if (node.getParameters().length == 0 && args.length == 1 && implementsInterfaceOrIsSubclassOf(args[0], MAP_TYPE)) {
                node = typeCheckMapConstructor(call, receiver, arguments);
            }
            if (node != null) storeTargetMethod(call, node);
        }
        extension.afterMethodCall(call);
    }

    protected MethodNode typeCheckMapConstructor(final ConstructorCallExpression call, final ClassNode receiver, final Expression arguments) {
        MethodNode node = null;
        if (arguments instanceof TupleExpression) {
            TupleExpression texp = (TupleExpression) arguments;
            List<Expression> expressions = texp.getExpressions();
            if (expressions.size() == 1) {
                Expression expression = expressions.get(0);
                if (expression instanceof MapExpression) {
                    MapExpression argList = (MapExpression) expression;
                    checkGroovyConstructorMap(call, receiver, argList);
                    node = new ConstructorNode(Opcodes.ACC_PUBLIC, new Parameter[]{new Parameter(MAP_TYPE, "map")}, ClassNode.EMPTY_ARRAY, GENERATED_EMPTY_STATEMENT);
                    node.setDeclaringClass(receiver);
                }
            }
        }
        return node;
    }

    protected ClassNode[] getArgumentTypes(ArgumentListExpression args) {
        List<Expression> arglist = args.getExpressions();
        ClassNode[] ret = new ClassNode[arglist.size()];
        int i = 0;
        Map<Object, List<ClassNode>> info = typeCheckingContext.temporaryIfBranchTypeInformation.empty() ? null : typeCheckingContext.temporaryIfBranchTypeInformation.peek();
        for (Expression exp : arglist) {
            if (isNullConstant(exp)) {
                ret[i] = UNKNOWN_PARAMETER_TYPE;
            } else {
                ret[i] = getType(exp);
                if (exp instanceof VariableExpression && info != null) {
                    List<ClassNode> classNodes = getTemporaryTypesForExpression(exp);
                    if (classNodes != null && !classNodes.isEmpty()) {
                        ArrayList<ClassNode> arr = new ArrayList<ClassNode>(classNodes.size() + 1);
                        arr.add(ret[i]);
                        arr.addAll(classNodes);
                        ret[i] = new UnionTypeClassNode(arr.toArray(new ClassNode[arr.size()]));
                    }
                }
            }
            i++;
        }
        return ret;
    }

    @Override
    public void visitClosureExpression(final ClosureExpression expression) {
        boolean oldStaticContext = typeCheckingContext.isInStaticContext;
        typeCheckingContext.isInStaticContext = false;

        // collect every variable expression used in the loop body
        final Map<VariableExpression, ClassNode> varOrigType = new HashMap<VariableExpression, ClassNode>();
        Statement code = expression.getCode();
        code.visit(new VariableExpressionTypeMemoizer(varOrigType));
        Map<VariableExpression, List<ClassNode>> oldTracker = pushAssignmentTracking();

        // first, collect closure shared variables and reinitialize types
        SharedVariableCollector collector = new SharedVariableCollector(getSourceUnit());
        collector.visitClosureExpression(expression);
        Set<VariableExpression> closureSharedExpressions = collector.getClosureSharedExpressions();
        Map<VariableExpression, ListHashMap> typesBeforeVisit = null;
        if (!closureSharedExpressions.isEmpty()) {
            typesBeforeVisit = new HashMap<VariableExpression, ListHashMap>();
            saveVariableExpressionMetadata(closureSharedExpressions, typesBeforeVisit);
        }

        // perform visit
        typeCheckingContext.pushEnclosingClosureExpression(expression);
        DelegationMetadata dmd = getDelegationMetadata(expression);
        if (dmd ==null) {
            typeCheckingContext.delegationMetadata = new DelegationMetadata(
                    typeCheckingContext.getEnclosingClassNode(), Closure.OWNER_FIRST, typeCheckingContext.delegationMetadata
            );
        } else {
            typeCheckingContext.delegationMetadata = new DelegationMetadata(
                    dmd.getType(),
                    dmd.getStrategy(),
                    typeCheckingContext.delegationMetadata
            );
        }
        super.visitClosureExpression(expression);
        typeCheckingContext.delegationMetadata = typeCheckingContext.delegationMetadata.getParent();
        MethodNode node = new MethodNode("dummy", 0, ClassHelper.OBJECT_TYPE, Parameter.EMPTY_ARRAY, ClassNode.EMPTY_ARRAY, code);
        returnAdder.visitMethod(node);

        TypeCheckingContext.EnclosingClosure enclosingClosure = typeCheckingContext.getEnclosingClosure();
        if (!enclosingClosure.getReturnTypes().isEmpty()) {
            ClassNode returnType = lowestUpperBound(enclosingClosure.getReturnTypes());
            storeInferredReturnType(expression, returnType);
            ClassNode inferredType = wrapClosureType(returnType);
            storeType(enclosingClosure.getClosureExpression(), inferredType);
        }

        typeCheckingContext.popEnclosingClosure();

        boolean typeChanged = isSecondPassNeededForControlStructure(varOrigType, oldTracker);
        if (typeChanged) visitClosureExpression(expression);

        // restore original metadata
        restoreVariableExpressionMetadata(typesBeforeVisit);
        typeCheckingContext.isInStaticContext = oldStaticContext;
    }

    private ClassNode wrapClosureType(final ClassNode returnType) {
        ClassNode inferredType = CLOSURE_TYPE.getPlainNodeReference();
        inferredType.setGenericsTypes(new GenericsType[]{new GenericsType(wrapTypeIfNecessary(returnType))});
        return inferredType;
    }

    protected DelegationMetadata getDelegationMetadata(final ClosureExpression expression) {
        return (DelegationMetadata) expression.getNodeMetaData(StaticTypesMarker.DELEGATION_METADATA);
    }

    protected void restoreVariableExpressionMetadata(final Map<VariableExpression, ListHashMap> typesBeforeVisit) {
        if (typesBeforeVisit != null) {
            for (Map.Entry<VariableExpression, ListHashMap> entry : typesBeforeVisit.entrySet()) {
                VariableExpression ve = entry.getKey();
                ListHashMap metadata = entry.getValue();
                for (StaticTypesMarker marker : StaticTypesMarker.values()) {
                    ve.removeNodeMetaData(marker);
                    Object value = metadata.get(marker);
                    if (value != null) ve.setNodeMetaData(marker, value);
                }
            }
        }
    }

    protected void saveVariableExpressionMetadata(final Set<VariableExpression> closureSharedExpressions, final Map<VariableExpression, ListHashMap> typesBeforeVisit) {
        for (VariableExpression ve : closureSharedExpressions) {
            ListHashMap<StaticTypesMarker, Object> metadata = new ListHashMap<StaticTypesMarker, Object>();
            for (StaticTypesMarker marker : StaticTypesMarker.values()) {
                Object value = ve.getNodeMetaData(marker);
                if (value != null) {
                    metadata.put(marker, value);
                }
            }
            typesBeforeVisit.put(ve, metadata);
            Variable accessedVariable = ve.getAccessedVariable();
            if (accessedVariable != ve && accessedVariable instanceof VariableExpression) {
                saveVariableExpressionMetadata(Collections.singleton((VariableExpression) accessedVariable), typesBeforeVisit);
            }
        }
    }

    protected boolean shouldSkipMethodNode(final MethodNode node) {
        Object type = node.getNodeMetaData(StaticTypeCheckingVisitor.class);
        return Boolean.TRUE.equals(type);
    }

    @Override
    public void visitMethod(final MethodNode node) {
        if (shouldSkipMethodNode(node)) {
            // method has already been visited by a static type checking visitor
            return;
        }
        if (!extension.beforeVisitMethod(node)) {
        ErrorCollector collector = (ErrorCollector) node.getNodeMetaData(ERROR_COLLECTOR);
        if (collector != null) {
            typeCheckingContext.getErrorCollector().addCollectorContents(collector);
        } else {
            startMethodInference(node, typeCheckingContext.getErrorCollector());
        }
        node.removeNodeMetaData(ERROR_COLLECTOR);
        }
        extension.afterVisitMethod(node);
    }

    protected void startMethodInference(final MethodNode node, ErrorCollector collector) {
        if (isSkipMode(node)) return;

        // second, we must ensure that this method MUST be statically checked
        // for example, in a mixed mode where only some methods are statically checked
        // we must not visit a method which used dynamic dispatch.
        // We do not check for an annotation because some other AST transformations
        // may use this visitor without the annotation being explicitely set
        if (!typeCheckingContext.methodsToBeVisited.isEmpty() && !typeCheckingContext.methodsToBeVisited.contains(node)) return;

        // alreadyVisitedMethods prevents from visiting the same method multiple times
        // and prevents from infinite loops
        if (typeCheckingContext.alreadyVisitedMethods.contains(node)) return;
        typeCheckingContext.alreadyVisitedMethods.add(node);

        typeCheckingContext.pushErrorCollector(collector);

        final boolean osc = typeCheckingContext.isInStaticContext;
        try {
            typeCheckingContext.isInStaticContext = node.isStatic();
            super.visitMethod(node);
            for (Parameter parameter : node.getParameters()) {
                if (parameter.getInitialExpression()!=null) {
                    parameter.getInitialExpression().visit(this);
                }
            }
/*
            ClassNode rtype = getInferredReturnType(node);
            if (rtype == null) {
                storeInferredReturnType(node, node.getReturnType());
            }
            addTypeCheckingInfoAnnotation(node);
*/
        } finally {
            typeCheckingContext.isInStaticContext = osc;
        }

        typeCheckingContext.popErrorCollector();
        node.putNodeMetaData(ERROR_COLLECTOR, collector);
    }

    protected void addTypeCheckingInfoAnnotation(final MethodNode node) {
        // TypeChecked$TypeCheckingInfo can not be applied on constructors
        if (node instanceof ConstructorNode) return;

        // if a returned inferred type is available and no @TypeCheckingInfo is on node, then add an
        // annotation to the method node
        ClassNode rtype = getInferredReturnType(node);
        if (rtype != null && node.getAnnotations(TYPECHECKING_INFO_NODE).isEmpty()) {
            AnnotationNode anno = new AnnotationNode(TYPECHECKING_INFO_NODE);
            anno.setMember("version", CURRENT_SIGNATURE_PROTOCOL);
            SignatureCodec codec = SignatureCodecFactory.getCodec(CURRENT_SIGNATURE_PROTOCOL_VERSION, getSourceUnit().getClassLoader());
            String genericsSignature = codec.encode(rtype);
            if (genericsSignature != null) {
                ConstantExpression signature = new ConstantExpression(genericsSignature);
                signature.setType(STRING_TYPE);
                anno.setMember("inferredType", signature);
                node.addAnnotation(anno);
            }
        }
    }

    @Override
    public void visitStaticMethodCallExpression(final StaticMethodCallExpression call) {
        final String name = call.getMethod();
        if (name == null) {
            addStaticTypeError("cannot resolve dynamic method name at compile time.", call);
            return;
        }

        if (extension.beforeMethodCall(call)) {
            extension.afterMethodCall(call);
            return;
        }

        final ClassNode rememberLastItType = typeCheckingContext.lastImplicitItType;
        Expression callArguments = call.getArguments();

        ArgumentListExpression argumentList = InvocationWriter.makeArgumentList(callArguments);

        checkForbiddenSpreadArgument(argumentList);

        boolean isWithCall = isWithCall(name, callArguments);

        final ClassNode receiver = call.getOwnerType();
        visitMethodCallArguments(receiver, argumentList, false, null);

        ClassNode[] args = getArgumentTypes(argumentList);

        if (isWithCall) {
            typeCheckingContext.lastImplicitItType = receiver;
            // if the provided closure uses an explicit parameter definition, we can
            // also check that the provided type is correct
            checkClosureParameters(callArguments, receiver);
        }

        try {
            if (isWithCall) {
                // in case of a with call, arguments (the closure) should be visited now that we checked
                // the arguments
                callArguments.visit(this);
            }

            // method call receivers are :
            //   - possible "with" receivers
            //   - the actual receiver as found in the method call expression
            //   - any of the potential receivers found in the instanceof temporary table
            // in that order
            List<Receiver<String>> receivers = new LinkedList<Receiver<String>>();
            addReceivers(receivers, makeOwnerList(new ClassExpression(receiver)), false);
            List<MethodNode> mn = null;
            Receiver<String> chosenReceiver = null;
            for (Receiver<String> currentReceiver : receivers) {
                mn = findMethod(currentReceiver.getType(), name, args);
                if (!mn.isEmpty()) {
                    if (mn.size() == 1) typeCheckMethodsWithGenericsOrFail(currentReceiver.getType(), args, mn.get(0), call);
                    chosenReceiver = currentReceiver;
                    break;
                }
            }
            if (mn.isEmpty()) {
                mn = extension.handleMissingMethod(receiver, name, argumentList, args, call);
            }
            boolean callArgsVisited = false;
            if (mn.isEmpty()) {
                addNoMatchingMethodError(receiver, name, args, call);
            } else {
                mn = disambiguateMethods(mn, call);
                if (mn.size() == 1) {
                    MethodNode directMethodCallCandidate = mn.get(0);
                    ClassNode returnType = getType(directMethodCallCandidate);
                    if (returnType.isUsingGenerics() && !returnType.isEnum()) {
                        visitMethodCallArguments(receiver, argumentList, true, (MethodNode)call.getNodeMetaData(StaticTypesMarker.DIRECT_METHOD_CALL_TARGET));
                        ClassNode irtg = inferReturnTypeGenerics(chosenReceiver.getType(), directMethodCallCandidate, callArguments);
                        returnType = irtg != null && implementsInterfaceOrIsSubclassOf(irtg, returnType) ? irtg : returnType;
                        callArgsVisited = true;
                    }
                    storeType(call, returnType);
                    storeTargetMethod(call, directMethodCallCandidate);

                } else {
                    addAmbiguousErrorMessage(mn, name, args, call);
                }
                if (!callArgsVisited) {
                    visitMethodCallArguments(receiver, argumentList, true, (MethodNode)call.getNodeMetaData(StaticTypesMarker.DIRECT_METHOD_CALL_TARGET));
                }
            }
        } finally {
            if (isWithCall) {
                typeCheckingContext.lastImplicitItType = rememberLastItType;
            }
            extension.afterMethodCall(call);
        }
    }

    protected void checkClosureParameters(final Expression callArguments, final ClassNode receiver) {
        if (callArguments instanceof ArgumentListExpression) {
            ArgumentListExpression argList = (ArgumentListExpression) callArguments;
            ClosureExpression closure = (ClosureExpression) argList.getExpression(0);
            Parameter[] parameters = closure.getParameters();
            if (parameters.length > 1) {
                addStaticTypeError("Unexpected number of parameters for a with call", argList);
            } else if (parameters.length == 1) {
                Parameter param = parameters[0];
                if (!param.isDynamicTyped() && !isAssignableTo(receiver, param.getType().redirect())) {
                    addStaticTypeError("Expected parameter type: " + receiver.toString(false) + " but was: " + param.getType().redirect().toString(false), param);
                }
            }
            closure.putNodeMetaData(StaticTypesMarker.DELEGATION_METADATA, new DelegationMetadata(
                    receiver,
                    Closure.DELEGATE_FIRST,
                    typeCheckingContext.delegationMetadata
            ));
        }
    }

    /**
     * visit a method call target, to infer the type. Don't report errors right
     * away, that will be done by a later visitMethod call
     */
    protected void silentlyVisitMethodNode(final MethodNode directMethodCallCandidate) {
        // visit is authorized because the classnode belongs to the same source unit
        ErrorCollector collector = new ErrorCollector(typeCheckingContext.getErrorCollector().getConfiguration());
        startMethodInference(directMethodCallCandidate, collector);
    }

    protected void visitMethodCallArguments(final ClassNode receiver, ArgumentListExpression arguments, boolean visitClosures, final MethodNode selectedMethod) {
        Parameter[] params = selectedMethod!=null?selectedMethod.getParameters():Parameter.EMPTY_ARRAY;
        final List<Expression> expressions = arguments.getExpressions();
        for (int i = 0, expressionsSize = expressions.size(); i < expressionsSize; i++) {
            final Expression expression = expressions.get(i);
            if (visitClosures && expression instanceof ClosureExpression
                    || !visitClosures && !(expression instanceof ClosureExpression)) {
                if (i<params.length && visitClosures) {
                    Parameter param = params[i];
                    checkClosureWithDelegatesTo(arguments, params, expression, param);
                    inferClosureParameterTypes(receiver, arguments, (ClosureExpression)expression, param, selectedMethod);
                }
                expression.visit(this);
                if (expression.getNodeMetaData(StaticTypesMarker.DELEGATION_METADATA)!=null) {
                    expression.removeNodeMetaData(StaticTypesMarker.DELEGATION_METADATA);
                }
            }
        }
    }

    /**
     * This method is responsible for performing type inference on closure argument types whenever code like this is
     * found: <code>foo.collect { it.toUpperCase() }</code>.
     * In this case, the type checker tries to find if the <code>collect</code> method has its {@link Closure} argument
     * annotated with {@link groovy.transform.stc.ClosureParams}. If yes, then additional type inference can be performed
     * and the type of <code>it</code> may be inferred.
     *
     * @param receiver
     * @param arguments
     * @param expression a closure expression for which the argument types should be inferred
     * @param param the parameter where to look for a {@link groovy.transform.stc.ClosureParams} annotation.
     * @param selectedMethod the method accepting a closure
     */
    protected void inferClosureParameterTypes(final ClassNode receiver, final Expression arguments, final ClosureExpression expression, final Parameter param, final MethodNode selectedMethod) {
        List<AnnotationNode> annotations = param.getAnnotations(CLOSUREPARAMS_CLASSNODE);
        if (annotations!=null && !annotations.isEmpty()) {
            final Parameter[] closureParams = expression.getParameters();
            for (AnnotationNode annotation : annotations) {
                Expression hintClass = annotation.getMember("value");
                Expression options = annotation.getMember("options");
                if (hintClass instanceof ClassExpression) {
                    try {
                        @SuppressWarnings("unchecked")
                        Class<? extends ClosureSignatureHint> hint = (Class<? extends ClosureSignatureHint>) getSourceUnit().getClassLoader().loadClass(hintClass.getText());
                        ClosureSignatureHint hintInstance = hint.newInstance();
                        List<ClassNode[]> closureSignatures = hintInstance.getClosureSignatures(
                                selectedMethod instanceof ExtensionMethodNode?((ExtensionMethodNode) selectedMethod).getExtensionMethodNode():selectedMethod,
                                typeCheckingContext.source,
                                typeCheckingContext.compilationUnit,
                                convertToStringArray(options), expression);
                        List<ClassNode[]> candidates = new LinkedList<ClassNode[]>();
                        for (ClassNode[] signature : closureSignatures) {
                            // in order to compute the inferred types of the closure parameters, we're using the following trick:
                            // 1. create a dummy MethodNode for which the return type is a class node for which the generic types are the types returned by the hint
                            // 2. call inferReturnTypeGenerics
                            // 3. fetch inferred types from the result of inferReturnTypeGenerics
                            // In practice, it could be done differently but it has the main advantage of reusing
                            // existing code, hence reducing the amount of code to debug in case of failure.
                            final int id = System.identityHashCode(expression);
                            ClassNode dummyResultNode = new ClassNode("cl$" + id, 0, OBJECT_TYPE).getPlainNodeReference();
                            final GenericsType[] genericTypes = new GenericsType[signature.length];
                            for (int i = 0; i < signature.length; i++) {
                                genericTypes[i] = new GenericsType(signature[i]);
                            }
                            dummyResultNode.setGenericsTypes(genericTypes);
                            MethodNode dummyMN = selectedMethod instanceof ExtensionMethodNode ? ((ExtensionMethodNode) selectedMethod).getExtensionMethodNode() : selectedMethod;
                            dummyMN = new MethodNode(
                                    dummyMN.getName(),
                                    dummyMN.getModifiers(),
                                    dummyResultNode,
                                    dummyMN.getParameters(),
                                    dummyMN.getExceptions(),
                                    EmptyStatement.INSTANCE
                            );
                            dummyMN.setDeclaringClass(selectedMethod.getDeclaringClass());
                            dummyMN.setGenericsTypes(selectedMethod.getGenericsTypes());
                            if (selectedMethod instanceof ExtensionMethodNode) {
                                ExtensionMethodNode orig = (ExtensionMethodNode) selectedMethod;
                                dummyMN = new ExtensionMethodNode(
                                        dummyMN,
                                        dummyMN.getName(),
                                        dummyMN.getModifiers(),
                                        dummyResultNode,
                                        orig.getParameters(),
                                        orig.getExceptions(),
                                        EmptyStatement.INSTANCE,
                                        orig.isStaticExtension()
                                );
                                dummyMN.setDeclaringClass(orig.getDeclaringClass());
                                dummyMN.setGenericsTypes(orig.getGenericsTypes());
                            }
                            ClassNode classNode = inferReturnTypeGenerics(receiver, dummyMN, arguments);
                            ClassNode[] inferred = new ClassNode[classNode.getGenericsTypes().length];
                            for (int i = 0; i < classNode.getGenericsTypes().length; i++) {
                                GenericsType genericsType = classNode.getGenericsTypes()[i];
                                ClassNode value = createUsableClassNodeFromGenericsType(genericsType);
                                inferred[i] = value;
                            }
                            if (signature.length == closureParams.length // same number of arguments
                                    || (signature.length == 1 && closureParams.length == 0) // implicit it
                                    || (closureParams.length > signature.length && inferred[inferred.length - 1].isArray())) { // vargs
                                candidates.add(inferred);
                            }
                        }
                        if (candidates.size()>1) {
                            Iterator<ClassNode[]> candIt = candidates.iterator();
                            while (candIt.hasNext()) {
                                ClassNode[] inferred = candIt.next();
                                final int length = closureParams.length;
                                for (int i = 0; i < length; i++) {
                                    Parameter closureParam = closureParams[i];
                                    final ClassNode originType = closureParam.getOriginType();
                                    ClassNode inferredType;
                                    if (i<inferred.length-1 || inferred.length==closureParams.length) {
                                        inferredType = inferred[i];
                                    } else { // vargs?
                                        ClassNode lastArgInferred = inferred[inferred.length-1];
                                        if (lastArgInferred.isArray()) {
                                            inferredType = lastArgInferred.getComponentType();
                                        } else {
                                            candIt.remove();
                                            continue;
                                        }
                                    }
                                    if (!typeCheckMethodArgumentWithGenerics(originType, inferredType, i== length -1)) {
                                        candIt.remove();
                                    }
                                }
                            }
                            if (candidates.size()>1) {
                                addError("Ambiguous prototypes for closure. More than one target method matches. Please use explicit argument types.", expression);
                            }
                        }
                        if (candidates.size()==1) {
                            ClassNode[] inferred = candidates.get(0);
                            if (closureParams.length==0 && inferred.length==1) {
                                // implicit "it"
                                typeCheckingContext.lastImplicitItType = inferred[0];
                            } else {
                                final int length = closureParams.length;
                                for (int i = 0; i < length; i++) {
                                    Parameter closureParam = closureParams[i];
                                    final ClassNode originType = closureParam.getOriginType();
                                    ClassNode inferredType = OBJECT_TYPE;
                                    if (i<inferred.length-1 || inferred.length==closureParams.length) {
                                        inferredType = inferred[i];
                                    } else { // vargs?
                                        ClassNode lastArgInferred = inferred[inferred.length-1];
                                        if (lastArgInferred.isArray()) {
                                            inferredType = lastArgInferred.getComponentType();
                                        } else {
                                            addError("Incorrect number of parameters. Expected "+inferred.length+" but found "+closureParams.length, expression);
                                        }
                                    }
                                    if (!typeCheckMethodArgumentWithGenerics(originType, inferredType, i== length -1)) {
                                        addError("Expected parameter of type "+ inferredType.toString(false)+" but got "+originType.toString(false), closureParam.getType());
                                    }
                                    typeCheckingContext.controlStructureVariables.put(closureParam, inferredType);
                                }
                            }
                        }
                    } catch (ClassNotFoundException e) {
                        throw new GroovyBugError(e);
                    } catch (InstantiationException e) {
                        throw new GroovyBugError(e);
                    } catch (IllegalAccessException e) {
                        throw new GroovyBugError(e);
                    }
                }
            }
        }
    }

    /**
     * Given a GenericsType instance, returns a ClassNode which can be used as an inferred type.
     * @param genericsType a {@link org.codehaus.groovy.ast.GenericsType} representing either a type, a placeholder or a wildcard
     * @return a class node usable as an inferred type
     */
    private static ClassNode createUsableClassNodeFromGenericsType(final GenericsType genericsType) {
        ClassNode value = genericsType.getType();
        if (genericsType.isPlaceholder()) {
            value = OBJECT_TYPE;
        } else if (genericsType.isWildcard()) {
            if (genericsType.getLowerBound()!=null) {
                value = genericsType.getLowerBound();
            } else if (genericsType.getUpperBounds()!=null) {
                value = WideningCategories.lowestUpperBound(Arrays.asList(genericsType.getUpperBounds()));
            }
        }
        return value;
    }

    private static String[] convertToStringArray(final Expression options) {
        if (options==null) {
            return new String[0];
        }
        if (options instanceof ConstantExpression) {
            return new String[] { options.getText() };
        }
        if (options instanceof ListExpression) {
            List<Expression> list = ((ListExpression) options).getExpressions();
            List<String> result = new ArrayList<String>(list.size());
            for (Expression expression : list) {
                result.add(expression.getText());
            }
            return result.toArray(new String[result.size()]);
        }
        throw new IllegalArgumentException("Unexpected options for @ClosureParams:"+options);
    }

    private void checkClosureWithDelegatesTo(final ArgumentListExpression arguments, final Parameter[] params, final Expression expression, final Parameter param) {
        List<AnnotationNode> annotations = param.getAnnotations(DELEGATES_TO);
        if (annotations!=null && !annotations.isEmpty()) {
            for (AnnotationNode annotation : annotations) {
                // in theory, there can only be one annotation of that type
                Expression value = annotation.getMember("value");
                Expression strategy = annotation.getMember("strategy");
                Expression genericTypeIndex = annotation.getMember("genericTypeIndex");
                Integer stInt = Closure.OWNER_FIRST;
                if (strategy!=null) {
                    stInt = (Integer) evaluateExpression(new CastExpression(ClassHelper.Integer_TYPE,strategy), typeCheckingContext.source.getConfiguration());
                }
                if (value instanceof ClassExpression && !value.getType().equals(DELEGATES_TO_TARGET)) {
                    if (genericTypeIndex!=null) {
                        addStaticTypeError("Cannot use @DelegatesTo(genericTypeIndex="+genericTypeIndex.getText()
                                +") without @DelegatesTo.Target because generic argument types are not available at runtime", value);
                    }
                    // temporarily store the delegation strategy and the delegate type
                    expression.putNodeMetaData(StaticTypesMarker.DELEGATION_METADATA, new DelegationMetadata(value.getType(), stInt, typeCheckingContext.delegationMetadata));
                } else {
                    final List<Expression> expressions = arguments.getExpressions();
                    final int expressionsSize = expressions.size();
                    Expression parameter = annotation.getMember("target");
                    String parameterName = parameter!=null && parameter instanceof ConstantExpression ?parameter.getText():"";
                    // todo: handle vargs!
                    for (int j = 0, paramsLength = params.length; j < paramsLength; j++) {
                        final Parameter methodParam = params[j];
                        List<AnnotationNode> targets = methodParam.getAnnotations(DELEGATES_TO_TARGET);
                        if (targets != null && targets.size() == 1) {
                            AnnotationNode targetAnnotation = targets.get(0); // @DelegatesTo.Target Obj foo
                            Expression idMember = targetAnnotation.getMember("value");
                            String id = idMember != null && idMember instanceof ConstantExpression ? idMember.getText() : "";
                            if (id.equals(parameterName)) {
                                if (j < expressionsSize) {
                                    Expression actualArgument = expressions.get(j);
                                    ClassNode actualType = getType(actualArgument);
                                    if (genericTypeIndex!=null && genericTypeIndex instanceof ConstantExpression) {
                                        int gti = Integer.valueOf(genericTypeIndex.getText());
                                        ClassNode paramType = methodParam.getType(); // type annotated with @DelegatesTo.Target
                                        GenericsType[] genericsTypes = paramType.getGenericsTypes();
                                        if (genericsTypes==null) {
                                            addStaticTypeError("Cannot use @DelegatesTo(genericTypeIndex="+genericTypeIndex.getText()
                                                + ") with a type that doesn't use generics", methodParam);
                                        } else if (gti<0 || gti>=genericsTypes.length) {
                                            addStaticTypeError("Index of generic type @DelegatesTo(genericTypeIndex="+genericTypeIndex.getText()
                                                    + ") "+(gti<0?"lower":"greater")+" than those of the selected type", methodParam);
                                        } else {
                                            ClassNode pType = GenericsUtils.parameterizeType(actualType, paramType);
                                            GenericsType[] pTypeGenerics = pType.getGenericsTypes();
                                            if (pTypeGenerics!=null && pTypeGenerics.length>gti) {
                                                actualType = pTypeGenerics[gti].getType();
                                            } else {
                                                addStaticTypeError("Unable to map actual type ["+actualType.toString(false)+"] onto "+paramType.toString(false), methodParam);
                                            }
                                        }
                                    }
                                    expression.putNodeMetaData(StaticTypesMarker.DELEGATION_METADATA, new DelegationMetadata(actualType, stInt, typeCheckingContext.delegationMetadata));
                                    break;
                                }
                            }
                        }
                    }
                    if (expression.getNodeMetaData(StaticTypesMarker.DELEGATION_METADATA)==null) {
                        addError("Not enough arguments found for a @DelegatesTo method call. Please check that you either use an explicit class or @DelegatesTo.Target with a correct id", arguments);
                    }
                }
            }
        }
    }

    protected void addReceivers(final List<Receiver<String>> receivers,
                              final Collection<Receiver<String>> owners,
                              final boolean implicitThis) {
        if (typeCheckingContext.delegationMetadata ==null || !implicitThis) {
            receivers.addAll(owners);
            return;
        }

        DelegationMetadata dmd = typeCheckingContext.delegationMetadata;
        StringBuilder path = new StringBuilder();
        while (dmd != null) {
            int strategy = dmd.getStrategy();
            ClassNode delegate = dmd.getType();
            dmd = dmd.getParent();

            switch (strategy) {
                case Closure.OWNER_FIRST:
                    receivers.addAll(owners);
                    path.append("delegate");
                    receivers.add(new Receiver<String>(delegate, path.toString()));
                    break;
                case Closure.DELEGATE_FIRST:
                    path.append("delegate");
                    receivers.add(new Receiver<String>(delegate, path.toString()));
                    receivers.addAll(owners);
                    break;
                case Closure.OWNER_ONLY:
                    receivers.addAll(owners);
                    dmd = null;
                    break;
                case Closure.DELEGATE_ONLY:
                    path.append("delegate");
                    receivers.add(new Receiver<String>(delegate, path.toString()));
                    dmd = null;
                    break;
            }
            path.append('.');
        }
    }

    @Override
    public void visitMethodCallExpression(MethodCallExpression call) {
        final String name = call.getMethodAsString();
        if (name == null) {
            addStaticTypeError("cannot resolve dynamic method name at compile time.", call.getMethod());
            return;
        }
        if (extension.beforeMethodCall(call)) {
            extension.afterMethodCall(call);
            return;
        }
        typeCheckingContext.pushEnclosingMethodCall(call);
        final Expression objectExpression = call.getObjectExpression();

        objectExpression.visit(this);
        call.getMethod().visit(this);

        // if the call expression is a spread operator call, then we must make sure that
        // the call is made on a collection type
        if (call.isSpreadSafe()) {
            //TODO check if this should not be change to iterator based call logic
            ClassNode expressionType = getType(objectExpression);
            if (!implementsInterfaceOrIsSubclassOf(expressionType, Collection_TYPE) && !expressionType.isArray()) {
                addStaticTypeError("Spread operator can only be used on collection types", objectExpression);
                return;
            } else {
                // type check call as if it was made on component type
                ClassNode componentType = inferComponentType(expressionType, int_TYPE);
                MethodCallExpression subcall = new MethodCallExpression(
                        new CastExpression(componentType, EmptyExpression.INSTANCE),
                        name,
                        call.getArguments()
                );
                subcall.setLineNumber(call.getLineNumber());
                subcall.setColumnNumber(call.getColumnNumber());
                subcall.setImplicitThis(call.isImplicitThis());
                visitMethodCallExpression(subcall);
                // the inferred type here should be a list of what the subcall returns
                ClassNode subcallReturnType = getType(subcall);
                ClassNode listNode = LIST_TYPE.getPlainNodeReference();
                listNode.setGenericsTypes(new GenericsType[]{new GenericsType(wrapTypeIfNecessary(subcallReturnType))});
                storeType(call, listNode);
                // store target method
                storeTargetMethod(call, (MethodNode) subcall.getNodeMetaData(StaticTypesMarker.DIRECT_METHOD_CALL_TARGET));
                typeCheckingContext.popEnclosingMethodCall();
                return;
            }
        }

        final ClassNode rememberLastItType = typeCheckingContext.lastImplicitItType;
        Expression callArguments = call.getArguments();
        ArgumentListExpression argumentList = InvocationWriter.makeArgumentList(callArguments);

        checkForbiddenSpreadArgument(argumentList);

        // for arguments, we need to visit closures *after* the method has been chosen

        boolean isWithCall = isWithCall(name, callArguments);

        final ClassNode receiver = getType(objectExpression);
        visitMethodCallArguments(receiver, argumentList, false, null);

        ClassNode[] args = getArgumentTypes(argumentList);
        final boolean isCallOnClosure = isClosureCall(name, objectExpression, callArguments);

        if (isWithCall) {
            typeCheckingContext.lastImplicitItType = receiver;
            // if the provided closure uses an explicit parameter definition, we can
            // also check that the provided type is correct
            checkClosureParameters(callArguments, receiver);
        }

        try {
            boolean callArgsVisited = false;
            if (isCallOnClosure) {
                // this is a closure.call() call
                if (objectExpression == VariableExpression.THIS_EXPRESSION) {
                    // isClosureCall() check verified earlier that a field exists
                    FieldNode field = typeCheckingContext.getEnclosingClassNode().getDeclaredField(name);
                    GenericsType[] genericsTypes = field.getType().getGenericsTypes();
                    if (genericsTypes != null) {
                        ClassNode closureReturnType = genericsTypes[0].getType();
                        Object data = field.getNodeMetaData(StaticTypesMarker.CLOSURE_ARGUMENTS);
                        if (data != null) {
                            Parameter[] parameters = (Parameter[]) data;
                            typeCheckClosureCall(callArguments, args, parameters);
                        }
                        storeType(call, closureReturnType);
                    }
                } else if (objectExpression instanceof VariableExpression) {
                    Variable variable = findTargetVariable((VariableExpression) objectExpression);
                    if (variable instanceof ASTNode) {
                        Object data = ((ASTNode) variable).getNodeMetaData(StaticTypesMarker.CLOSURE_ARGUMENTS);
                        if (data != null) {
                            Parameter[] parameters = (Parameter[]) data;
                            typeCheckClosureCall(callArguments, args, parameters);
                        }
                        ClassNode type = getType(((ASTNode) variable));
                        if (type!=null && type.equals(CLOSURE_TYPE)) {
                            GenericsType[] genericsTypes = type.getGenericsTypes();
                            type = OBJECT_TYPE;
                            if (genericsTypes != null) {
                                if (!genericsTypes[0].isPlaceholder()) {
                                    type = genericsTypes[0].getType();
                                }
                            }
                        }
                        if (type != null) {
                            storeType(call, type);
                        }
                    }
                } else if (objectExpression instanceof ClosureExpression) {
                    // we can get actual parameters directly
                    Parameter[] parameters = ((ClosureExpression) objectExpression).getParameters();
                    typeCheckClosureCall(callArguments, args, parameters);
                    ClassNode data = getInferredReturnType(objectExpression);
                    if (data != null) {
                        storeType(call, data);
                    }
                }
                int nbOfArgs = 0;
                if (callArguments instanceof ArgumentListExpression) {
                    ArgumentListExpression list = (ArgumentListExpression) callArguments;
                    nbOfArgs = list.getExpressions().size();
                } else {
                    // todo : other cases
                    nbOfArgs = 0;
                }
                storeTargetMethod(call,
                        nbOfArgs == 0 ? CLOSURE_CALL_NO_ARG :
                                nbOfArgs == 1 ? CLOSURE_CALL_ONE_ARG :
                                        CLOSURE_CALL_VARGS);
            } else {
                // method call receivers are :
                //   - possible "with" receivers
                //   - the actual receiver as found in the method call expression
                //   - any of the potential receivers found in the instanceof temporary table
                // in that order
                List<Receiver<String>> receivers = new LinkedList<Receiver<String>>();
                List<Receiver<String>> owners = makeOwnerList(objectExpression);
                addReceivers(receivers, owners, call.isImplicitThis());
                List<MethodNode> mn = null;
                Receiver<String> chosenReceiver = null;
                for (Receiver<String> currentReceiver : receivers) {
                    mn = findMethod(currentReceiver.getType(), name, args);

                    // if the receiver is "this" or "implicit this", then we must make sure that the compatible
                    // methods are only static if we are in a static context
                    if (!mn.isEmpty() && typeCheckingContext.isInStaticContext && (call.isImplicitThis()
                            || (objectExpression instanceof VariableExpression && ((VariableExpression) objectExpression).isThisExpression()))) {
                        // we create a separate method list just to be able to print out
                        // a nice error message to the user
                        List<MethodNode> staticMethods = new LinkedList<MethodNode>();
                        List<MethodNode> nonStaticMethods = new LinkedList<MethodNode>();
                        for (final MethodNode node : mn) {
                            if (node.isStatic()) {
                                staticMethods.add(node);
                            } else {
                                nonStaticMethods.add(node);
                            }
                        }
                        mn = staticMethods;
                        if (staticMethods.isEmpty()) {
                            // choose an arbitrary method to display an error message
                            MethodNode node = nonStaticMethods.get(0);
                            ClassNode owner = node.getDeclaringClass();
                            addStaticTypeError("Non static method " + owner.getName() + "#" + node.getName() + " cannot be called from static context", call);
                        }
                    }

                    if (!mn.isEmpty()) {
                        chosenReceiver = currentReceiver;
                        break;
                    }
                }
                if (mn.isEmpty() && typeCheckingContext.getEnclosingClosure() != null && args.length == 0) {
                    // add special handling of getDelegate() and getOwner()
                    if ("getDelegate".equals(name)) {
                        mn = Collections.singletonList(GET_DELEGATE);
                    } else if ("getOwner".equals(name)) {
                        mn = Collections.singletonList(GET_OWNER);
                    } else if ("getThisObject".equals(name)) {
                        mn = Collections.singletonList(GET_THISOBJECT);
                    }
                }
                if (mn.isEmpty()) {
                    mn = extension.handleMissingMethod(receiver, name, argumentList, args, call);
                }
                if (mn.isEmpty()) {
                    addNoMatchingMethodError(receiver, name, args, call);
                } else {
                    if (areCategoryMethodCalls(mn, name, args)) {
                        addCategoryMethodCallError(call);
                    }
                    mn = disambiguateMethods(mn, call);
                    if (mn.size() == 1) {
                        MethodNode directMethodCallCandidate = mn.get(0);
                        if (chosenReceiver==null) {
                            chosenReceiver = Receiver.make(directMethodCallCandidate.getDeclaringClass());
                            if (chosenReceiver==null) {
                                chosenReceiver = owners.get(0);
                            }
                        }

                        ClassNode returnType = null;

                        if (isWithCall)  {
                            returnType = getInferredReturnTypeFromWithClosureArgument(callArguments);
                        }

                        if (returnType == null) {
                            returnType = getType(directMethodCallCandidate);
                        }

                        if (isUsingGenericsOrIsArrayUsingGenerics(returnType)) {
                            visitMethodCallArguments(receiver, argumentList, true, directMethodCallCandidate);
                            ClassNode irtg = inferReturnTypeGenerics(chosenReceiver.getType(), directMethodCallCandidate, callArguments);
                            returnType = irtg != null && implementsInterfaceOrIsSubclassOf(irtg, returnType) ? irtg : returnType;
                            callArgsVisited = true;
                        }
                        if (directMethodCallCandidate==GET_DELEGATE && typeCheckingContext.getEnclosingClosure()!=null) {
                            DelegationMetadata md = getDelegationMetadata(typeCheckingContext.getEnclosingClosure().getClosureExpression());
                            returnType = typeCheckingContext.getEnclosingClassNode();
                            if (md!=null) {
                                returnType = md.getType();
                            }
                        }
                        if (typeCheckMethodsWithGenericsOrFail(chosenReceiver.getType(), args, mn.get(0), call)) {
                            storeType(call, returnType);
                            storeTargetMethod(call, directMethodCallCandidate);
                            String data = chosenReceiver != null ? chosenReceiver.getData() : null;
                            if (data != null) {
                                // the method which has been chosen is supposed to be a call on delegate or owner
                                // so we store the information so that the static compiler may reuse it
                                call.putNodeMetaData(StaticTypesMarker.IMPLICIT_RECEIVER, data);
                            }
                            // if the object expression is a closure shared variable, we will have to perform a second pass
                            if (objectExpression instanceof VariableExpression) {
                                VariableExpression var = (VariableExpression) objectExpression;
                                if (var.isClosureSharedVariable()) {
                                    SecondPassExpression<ClassNode[]> wrapper = new SecondPassExpression<ClassNode[]>(
                                            call,
                                            args
                                    );
                                    typeCheckingContext.secondPassExpressions.add(wrapper);
                                }
                            }
                        }
                    } else {
                        addAmbiguousErrorMessage(mn, name, args, call);
                    }
                }
            }
            // now that a method has been chosen, we are allowed to visit the closures
            if (!callArgsVisited) {
                MethodNode mn = (MethodNode) call.getNodeMetaData(StaticTypesMarker.DIRECT_METHOD_CALL_TARGET);
                visitMethodCallArguments(receiver, argumentList, true, mn);
                // GROOVY-6219
                if (mn!=null) {
                    List<Expression> argExpressions = argumentList.getExpressions();
                    Parameter[] parameters = mn.getParameters();
                    for (int i = 0; i < argExpressions.size() && i< parameters.length; i++) {
                          Expression arg = argExpressions.get(i);
                          ClassNode pType = parameters[i].getType();
                          ClassNode aType = getType(arg);
                          if (CLOSURE_TYPE.equals(pType) && CLOSURE_TYPE.equals(aType)) {
                              if (!isAssignableTo(aType, pType)) {
                                  addNoMatchingMethodError(receiver, name, getArgumentTypes(argumentList), call);
                                  call.removeNodeMetaData(StaticTypesMarker.DIRECT_METHOD_CALL_TARGET);
                              }
                          }
                    }
                }
            }
        } finally {
            if (isWithCall) {
                typeCheckingContext.lastImplicitItType = rememberLastItType;
            }
            typeCheckingContext.popEnclosingMethodCall();
            extension.afterMethodCall(call);
        }
    }

    /**
     * add various getAt and setAt methods for primtive arrays
     * @param receiver the receiver class
     * @param name  the name of the method
     * @param args the argument classes
     * @return a list containing the single match or null
     */
    private void addArrayMethods(List<MethodNode> methods, ClassNode receiver, String name, ClassNode[] args) {
        if (args.length!=1) return;
        if (!receiver.isArray()) return;
        if (!isIntCategory(args[0])) return;
        if ("getAt".equals(name)) {
            MethodNode node = new MethodNode(name, Opcodes.ACC_PUBLIC, receiver.getComponentType(), new Parameter[]{new Parameter(args[0],"arg")}, null, null);
            node.setDeclaringClass(receiver.redirect());
            methods.add(node);
        } else if ("setAt".equals(name)) {
            MethodNode node = new MethodNode(name, Opcodes.ACC_PUBLIC, VOID_TYPE, new Parameter[]{new Parameter(args[0],"arg")}, null, null);
            node.setDeclaringClass(receiver.redirect());
            methods.add(node);
        } else {
            return;
        }
    }

    /**
     * In the case of a <em>Object.with { ... }</em> call, this method is supposed to retrieve
     * the inferred closure return type.
     *
     * @param callArguments the argument list from the <em>Object#with(Closure)</em> call, ie. a single closure expression
     * @return the inferred closure return type or <em>null</em>
     */
    protected ClassNode getInferredReturnTypeFromWithClosureArgument(Expression callArguments) {
        if (!(callArguments instanceof ArgumentListExpression)) return null;

        ArgumentListExpression argList = (ArgumentListExpression) callArguments;
        ClosureExpression closure = (ClosureExpression) argList.getExpression(0);

        visitClosureExpression(closure);

        if (getInferredReturnType(closure) != null)  {
            return getInferredReturnType(closure);
        }

        return null;
    }

    /**
     * Given an object expression (a receiver expression), generate the list of potential receiver types.
     * @param objectExpression the receiver expression
     * @return the list of types the receiver may be
     */
    protected List<Receiver<String>> makeOwnerList(final Expression objectExpression) {
        final ClassNode receiver = getType(objectExpression);
        List<Receiver<String>> owners = new LinkedList<Receiver<String>>();
        owners.add(Receiver.<String>make(receiver));
        if (receiver.equals(CLASS_Type) && receiver.getGenericsTypes() != null) {
            GenericsType clazzGT = receiver.getGenericsTypes()[0];
            owners.add(0,Receiver.<String>make(clazzGT.getType()));
        }
        if (receiver.isInterface()) {
            // GROOVY-xxxx
            owners.add(Receiver.<String>make(OBJECT_TYPE));
        }
        if (!typeCheckingContext.temporaryIfBranchTypeInformation.empty()) {
            List<ClassNode> potentialReceiverType = getTemporaryTypesForExpression(objectExpression);
            if (potentialReceiverType != null) {
                for (ClassNode node : potentialReceiverType) {
                    owners.add(Receiver.<String>make(node));
                }
            }
        }
        if (typeCheckingContext.lastImplicitItType != null
                && objectExpression instanceof VariableExpression
                && ((VariableExpression) objectExpression).getName().equals("it")) {
            owners.add(Receiver.<String>make(typeCheckingContext.lastImplicitItType));
        }
        return owners;
    }

    protected void checkForbiddenSpreadArgument(ArgumentListExpression argumentList) {
        for (Expression arg : argumentList.getExpressions()) {
            if (arg instanceof SpreadExpression) {
                addStaticTypeError("The spread operator cannot be used as argument of method or closure calls with static type checking because the number of arguments cannot be determined at compile time", arg);
            }
        }
    }

    protected List<ClassNode> getTemporaryTypesForExpression(final Expression objectExpression) {
        List<ClassNode> classNodes = null;
        int depth = typeCheckingContext.temporaryIfBranchTypeInformation.size();
        while (classNodes == null && depth > 0) {
            final Map<Object, List<ClassNode>> tempo = typeCheckingContext.temporaryIfBranchTypeInformation.get(--depth);
            Object key = extractTemporaryTypeInfoKey(objectExpression);
            classNodes = tempo.get(key);
        }
        return classNodes;
    }

    protected void storeTargetMethod(final Expression call, final MethodNode directMethodCallCandidate) {
        call.putNodeMetaData(StaticTypesMarker.DIRECT_METHOD_CALL_TARGET, directMethodCallCandidate);
        checkOrMarkPrivateAccess(directMethodCallCandidate);
        extension.onMethodSelection(call, directMethodCallCandidate);
    }

    protected boolean isClosureCall(final String name, final Expression objectExpression, final Expression arguments) {
        if (objectExpression instanceof ClosureExpression && ("call".equals(name)||"doCall".equals(name))) return true;
        if (objectExpression == VariableExpression.THIS_EXPRESSION) {
            FieldNode fieldNode = typeCheckingContext.getEnclosingClassNode().getDeclaredField(name);
            if (fieldNode != null) {
                ClassNode type = fieldNode.getType();
                if (CLOSURE_TYPE.equals(type) && !typeCheckingContext.getEnclosingClassNode().hasPossibleMethod(name, arguments)) {
                    return true;
                }
            }
        } else {
            if (!"call".equals(name) && !"doCall".equals(name)) return false;
        }
        return (getType(objectExpression).equals(CLOSURE_TYPE));
    }

    protected void typeCheckClosureCall(final Expression callArguments, final ClassNode[] args, final Parameter[] parameters) {
        if (allParametersAndArgumentsMatch(parameters, args) < 0 &&
                lastArgMatchesVarg(parameters, args) < 0) {
            StringBuilder sb = new StringBuilder("[");
            for (int i = 0, parametersLength = parameters.length; i < parametersLength; i++) {
                final Parameter parameter = parameters[i];
                sb.append(parameter.getType().getName());
                if (i < parametersLength - 1) sb.append(", ");
            }
            sb.append("]");
            addStaticTypeError("Closure argument types: " + sb + " do not match with parameter types: " + formatArgumentList(args), callArguments);
        }
    }

    @Override
    public void visitIfElse(final IfStatement ifElse) {
        Map<VariableExpression, List<ClassNode>> oldTracker = pushAssignmentTracking();

        try {
            // create a new temporary element in the if-then-else type info
            typeCheckingContext.pushTemporaryTypeInfo();
            visitStatement(ifElse);
            ifElse.getBooleanExpression().visit(this);
            ifElse.getIfBlock().visit(this);

            // pop if-then-else temporary type info
            typeCheckingContext.popTemporaryTypeInfo();

            // GROOVY-6099: restore assignement info as before the if branch
            restoreTypeBeforeConditional();

            Statement elseBlock = ifElse.getElseBlock();
            if (elseBlock instanceof EmptyStatement) {
                // dispatching to EmptyStatement will not call back visitor,
                // must call our visitEmptyStatement explicitly
                visitEmptyStatement((EmptyStatement) elseBlock);
            } else {
                elseBlock.visit(this);
            }
        } finally {
            popAssignmentTracking(oldTracker);
        }
    }

    @Override
    public void visitSwitch(final SwitchStatement statement) {
        Map<VariableExpression, List<ClassNode>> oldTracker = pushAssignmentTracking();
        try {
            super.visitSwitch(statement);
        } finally {
            popAssignmentTracking(oldTracker);
        }
    }

    @Override
    public void visitCaseStatement(final CaseStatement statement) {
        super.visitCaseStatement(statement);
        restoreTypeBeforeConditional();
    }

    private void restoreTypeBeforeConditional() {
        Set<Map.Entry<VariableExpression, List<ClassNode>>> entries = typeCheckingContext.ifElseForWhileAssignmentTracker.entrySet();
        for (Map.Entry<VariableExpression, List<ClassNode>> entry : entries) {
            VariableExpression var = entry.getKey();
            List<ClassNode> items = entry.getValue();
            ClassNode originValue = items.get(0);
            storeType(var, originValue);
        }
    }

    protected Map<VariableExpression, ClassNode> popAssignmentTracking(final Map<VariableExpression, List<ClassNode>> oldTracker) {
        Map<VariableExpression, ClassNode> assignments = new HashMap<VariableExpression, ClassNode>();
        if (!typeCheckingContext.ifElseForWhileAssignmentTracker.isEmpty()) {
            for (Map.Entry<VariableExpression, List<ClassNode>> entry : typeCheckingContext.ifElseForWhileAssignmentTracker.entrySet()) {
                VariableExpression key = entry.getKey();
                List<ClassNode> allValues = entry.getValue();
                // GROOVY-6099: First element of the list may be null, if no assignment was made before the branch
                List<ClassNode> nonNullValues = new ArrayList<ClassNode>(allValues.size());
                for (ClassNode value : allValues) {
                    if (value!=null) nonNullValues.add(value);
                }
                ClassNode cn = lowestUpperBound(nonNullValues);
                storeType(key, cn);
                assignments.put(key, cn);
            }
        }
        typeCheckingContext.ifElseForWhileAssignmentTracker = oldTracker;
        return assignments;
    }

    protected Map<VariableExpression, List<ClassNode>> pushAssignmentTracking() {
        // memorize current assignment context
        Map<VariableExpression, List<ClassNode>> oldTracker = typeCheckingContext.ifElseForWhileAssignmentTracker;
        typeCheckingContext.ifElseForWhileAssignmentTracker = new HashMap<VariableExpression, List<ClassNode>>();
        return oldTracker;
    }

    @Override
    public void visitCastExpression(final CastExpression expression) {
        super.visitCastExpression(expression);
        if (!expression.isCoerce()) {
            ClassNode targetType = expression.getType();
            Expression source = expression.getExpression();
            ClassNode expressionType = getType(source);
            if (!checkCast(targetType, source) && !isDelegateOrOwnerInClosure(source)) {
                addStaticTypeError("Inconvertible types: cannot cast " + expressionType.toString(false) + " to " + targetType.toString(false), expression);
            }
        }
        storeType(expression, expression.getType());
    }

    private boolean isDelegateOrOwnerInClosure(Expression exp) {
        return typeCheckingContext.getEnclosingClosure()!=null &&
                exp instanceof VariableExpression &&
                (("delegate".equals(((VariableExpression) exp).getName())) || ("owner".equals(((VariableExpression) exp).getName())));
    }

    protected boolean checkCast(final ClassNode targetType, final Expression source) {
        boolean sourceIsNull = isNullConstant(source);
        ClassNode expressionType = getType(source);
        if (targetType.isArray() && expressionType.isArray()) {
            return checkCast(targetType.getComponentType(), new VariableExpression("foo", expressionType.getComponentType()));
        } else if (targetType.equals(char_TYPE) && expressionType == STRING_TYPE
                && source instanceof ConstantExpression && source.getText().length() == 1) {
            // ex: (char) 'c'
        } else if (targetType.equals(Character_TYPE) && (expressionType == STRING_TYPE || sourceIsNull)
                && (sourceIsNull || source instanceof ConstantExpression && source.getText().length() == 1)) {
            // ex : (Character) 'c'
        } else if (isNumberCategory(getWrapper(targetType)) && (isNumberCategory(getWrapper(expressionType)) || char_TYPE == expressionType)) {
            // ex: short s = (short) 0
        } else if (sourceIsNull && !isPrimitiveType(targetType)) {
            // ex: (Date)null
        } else if (char_TYPE == targetType && isPrimitiveType(expressionType) && isNumberType(expressionType)) {
            // char c = (char) ...
        }
        else if (sourceIsNull && isPrimitiveType(targetType)) {
            return false;
        } else if ((expressionType.getModifiers()&Opcodes.ACC_FINAL)==0 && targetType.isInterface()) {
            return true;
        } else if (!isAssignableTo(targetType, expressionType) && !implementsInterfaceOrIsSubclassOf(expressionType, targetType)) {
            return false;
        }
        return true;
    }

    @Override
    public void visitTernaryExpression(final TernaryExpression expression) {
        Map<VariableExpression, List<ClassNode>> oldTracker = pushAssignmentTracking();
        // create a new temporary element in the if-then-else type info
        typeCheckingContext.pushTemporaryTypeInfo();
        expression.getBooleanExpression().visit(this);
        Expression trueExpression = expression.getTrueExpression();
        Expression falseExpression = expression.getFalseExpression();
        trueExpression.visit(this);
        // pop if-then-else temporary type info
        typeCheckingContext.popTemporaryTypeInfo();
        falseExpression.visit(this);
        ClassNode resultType;
        if (isNullConstant(trueExpression) || isNullConstant(falseExpression)) {
            BinaryExpression enclosingBinaryExpression = typeCheckingContext.getEnclosingBinaryExpression();
            if (enclosingBinaryExpression != null && enclosingBinaryExpression.getRightExpression()==expression) {
                resultType = getType(enclosingBinaryExpression.getLeftExpression());
            } else if (isNullConstant(trueExpression) && isNullConstant(falseExpression)) {
                resultType = OBJECT_TYPE;
            } else if (isNullConstant(trueExpression)) {
                resultType = wrapTypeIfNecessary(getType(falseExpression));
            } else {
                resultType = wrapTypeIfNecessary(getType(trueExpression));
            }
        } else {
            // store type information
            final ClassNode typeOfTrue = getType(trueExpression);
            final ClassNode typeOfFalse = getType(falseExpression);
            resultType = lowestUpperBound(typeOfTrue, typeOfFalse);
        }
        storeType(expression, resultType);
        popAssignmentTracking(oldTracker);
    }

    @Override
    public void visitTryCatchFinally(final TryCatchStatement statement) {
        final List<CatchStatement> catchStatements = statement.getCatchStatements();
        for (CatchStatement catchStatement : catchStatements) {
            ClassNode exceptionType = catchStatement.getExceptionType();
            typeCheckingContext.controlStructureVariables.put(catchStatement.getVariable(), exceptionType);
        }
        try {
            super.visitTryCatchFinally(statement);
        } finally {
            for (CatchStatement catchStatement : catchStatements) {
                typeCheckingContext.controlStructureVariables.remove(catchStatement.getVariable());
            }
        }

    }

    protected void storeType(Expression exp, ClassNode cn) {
        if (exp instanceof VariableExpression && ((VariableExpression) exp).isClosureSharedVariable() && isPrimitiveType(cn)) {
            cn = getWrapper(cn);
        } else if (exp instanceof MethodCallExpression && ((MethodCallExpression) exp).isSafe() && isPrimitiveType(cn)) {
            cn = getWrapper(cn);
        }
        if (cn == UNKNOWN_PARAMETER_TYPE) {
            // this can happen for example when "null" is used in an assignment or a method parameter.
            // In that case, instead of storing the virtual type, we must "reset" type information
            // by determining the declaration type of the expression
            storeType(exp, getOriginalDeclarationType(exp));
            return;
        }
        ClassNode oldValue = (ClassNode) exp.putNodeMetaData(StaticTypesMarker.INFERRED_TYPE, cn);
        if (oldValue != null) {
            // this may happen when a variable declaration type is wider than the subsequent assignment values
            // for example :
            // def o = 1 // first, an int
            // o = 'String' // then a string
            // o = new Object() // and eventually an object !
            // in that case, the INFERRED_TYPE corresponds to the current inferred type, while
            // DECLARATION_INFERRED_TYPE is the type which should be used for the initial type declaration
            ClassNode oldDIT = (ClassNode) exp.getNodeMetaData(StaticTypesMarker.DECLARATION_INFERRED_TYPE);
            if (oldDIT != null) {
                exp.putNodeMetaData(StaticTypesMarker.DECLARATION_INFERRED_TYPE, cn==null?oldDIT : lowestUpperBound(oldDIT, cn));
            } else {
                exp.putNodeMetaData(StaticTypesMarker.DECLARATION_INFERRED_TYPE, cn==null?null : lowestUpperBound(oldValue, cn));
            }
        }
        if (exp instanceof VariableExpression) {
            VariableExpression var = (VariableExpression) exp;
            final Variable accessedVariable = var.getAccessedVariable();
            if (accessedVariable != null && accessedVariable != exp && accessedVariable instanceof VariableExpression) {
                storeType((Expression) accessedVariable, cn);
            }
            if (var.isClosureSharedVariable() && cn!=null) {
                List<ClassNode> assignedTypes = typeCheckingContext.closureSharedVariablesAssignmentTypes.get(var);
                if (assignedTypes == null) {
                    assignedTypes = new LinkedList<ClassNode>();
                    typeCheckingContext.closureSharedVariablesAssignmentTypes.put(var, assignedTypes);
                }
                assignedTypes.add(cn);
            }
            if (!typeCheckingContext.temporaryIfBranchTypeInformation.empty()) {
                List<ClassNode> temporaryTypesForExpression = getTemporaryTypesForExpression(exp);
                if (temporaryTypesForExpression != null && !temporaryTypesForExpression.isEmpty()) {
                    // a type inference has been made on a variable which type was defined in an instanceof block
                    // we erase available information with the new type
                    temporaryTypesForExpression.clear();
                }
            }
        }
    }

    protected ClassNode getResultType(ClassNode left, int op, ClassNode right, BinaryExpression expr) {
        ClassNode leftRedirect = left.redirect();
        ClassNode rightRedirect = right.redirect();

        Expression leftExpression = expr.getLeftExpression();
        if (op == ASSIGN || op == ASSIGNMENT_OPERATOR) {
            if (leftRedirect.isArray() && !rightRedirect.isArray()) return leftRedirect;
            if (leftRedirect.implementsInterface(Collection_TYPE) && rightRedirect.implementsInterface(Collection_TYPE)) {
                // because of type inferrence, we must perform an additional check if the right expression
                // is an empty list expression ([]). In that case and only in that case, the inferred type
                // will be wrong, so we will prefer the left type
                if (expr.getRightExpression() instanceof ListExpression) {
                    List<Expression> list = ((ListExpression) expr.getRightExpression()).getExpressions();
                    if (list.isEmpty()) return left;
                }
                return right;
            }
            if (rightRedirect.implementsInterface(Collection_TYPE) && rightRedirect.isDerivedFrom(leftRedirect)) {
                // ex : def foos = ['a','b','c']
                return right;
            }
            if (leftExpression instanceof VariableExpression) {
                ClassNode initialType = getOriginalDeclarationType(leftExpression).redirect();
                if (isPrimitiveType(right) && initialType.isDerivedFrom(Number_TYPE)) {
                    return getWrapper(right);
                }

                if (isPrimitiveType(initialType) && rightRedirect.isDerivedFrom(Number_TYPE))  {
                    return getUnwrapper(right);
                }

                // as anything can be assigned to a String, Class or boolean, return the left type instead
                if (STRING_TYPE.equals(initialType)
                        || CLASS_Type.equals(initialType)
                        || Boolean_TYPE.equals(initialType)) {
                    return initialType;
                }
            }
            return right;
        } else if (isBoolIntrinsicOp(op)) {
            return boolean_TYPE;
        } else if (isArrayOp(op)) {
            // using getPNR() to ignore generics at this point
            // and a different binary expression not to pollute the AST
            BinaryExpression newExpr = new BinaryExpression(
                    expr.getLeftExpression(),
                    expr.getOperation(),
                    expr.getRightExpression()
            );
            newExpr.setSourcePosition(expr);
            MethodNode method = findMethodOrFail(newExpr, left.getPlainNodeReference(), "getAt", right.getPlainNodeReference());
            if (method!=null && implementsInterfaceOrIsSubclassOf(right, RANGE_TYPE)) {
                return inferReturnTypeGenerics(left, method, expr.getRightExpression());
            }
            return method!=null?inferComponentType(left, right):null;
        } else if (op == FIND_REGEX) {
            // this case always succeeds the result is a Matcher
            return Matcher_TYPE;
        }
        // the left operand is determining the result of the operation
        // for primitives and their wrapper we use a fixed table here
        else if (isNumberType(leftRedirect) && isNumberType(rightRedirect)) {
            if (isOperationInGroup(op)) {
                if (isIntCategory(leftRedirect) && isIntCategory(rightRedirect)) return int_TYPE;
                if (isLongCategory(leftRedirect) && isLongCategory(rightRedirect)) return long_TYPE;
                if (isFloat(leftRedirect) && isFloat(rightRedirect)) return float_TYPE;
                if (isDouble(leftRedirect) && isDouble(rightRedirect)) return double_TYPE;
            } else if (isPowerOperator(op)) {
                return Number_TYPE;
            } else if (isBitOperator(op)) {
                if (isIntCategory(leftRedirect) && isIntCategory(rightRedirect)) return int_TYPE;
                if (isLongCategory(leftRedirect) && isLongCategory(rightRedirect)) return long_TYPE;
                if (isBigIntCategory(leftRedirect) && isBigIntCategory(rightRedirect)) return BigInteger_TYPE;
            } else if (isCompareToBoolean(op) || op == COMPARE_EQUAL || op == COMPARE_NOT_EQUAL) {
                return boolean_TYPE;
            }
        }


        // try to find a method for the operation
        String operationName = getOperationName(op);
        if (isShiftOperation(operationName) && isNumberCategory(leftRedirect) && (isIntCategory(rightRedirect) || isLongCategory(rightRedirect))) {
            return leftRedirect;
        }

        // Divisions may produce different results depending on operand types
        if (isNumberCategory(getWrapper(rightRedirect)) && (isNumberCategory(getWrapper(leftRedirect)) && (DIVIDE == op || DIVIDE_EQUAL == op))) {
            if (isFloatingCategory(leftRedirect) || isFloatingCategory(rightRedirect)) {
                if (!isPrimitiveType(leftRedirect) || !isPrimitiveType(rightRedirect)) {
                    return Double_TYPE;
                }
                return double_TYPE;
            }
            if (DIVIDE == op) {
                return BigDecimal_TYPE;
            }
            return leftRedirect;
        } else if (isOperationInGroup(op)) {
            if (isNumberCategory(getWrapper(leftRedirect)) && isNumberCategory(getWrapper(rightRedirect))) {
                return getGroupOperationResultType(leftRedirect, rightRedirect);
            }
        }
        if (isNumberCategory(getWrapper(rightRedirect)) && isNumberCategory(getWrapper(leftRedirect)) && (MOD == op || MOD_EQUAL == op)) {
            return leftRedirect;
        }

        // GROOVY-5890
        // do not mix Class<Foo> with Foo
        if (leftExpression instanceof ClassExpression) {
            left = CLASS_Type.getPlainNodeReference();
        }

        MethodNode method = findMethodOrFail(expr, left, operationName, right);
        if (method != null) {
            storeTargetMethod(expr, method);
            typeCheckMethodsWithGenericsOrFail(left, new ClassNode[]{right}, method, expr);
            if (isAssignment(op)) return left;
            if (isCompareToBoolean(op)) return boolean_TYPE;
            if (op == COMPARE_TO) return int_TYPE;
            return inferReturnTypeGenerics(left, method, new ArgumentListExpression(expr.getRightExpression()));
        }
        //TODO: other cases
        return null;
    }

    protected static ClassNode getGroupOperationResultType(ClassNode a, ClassNode b) {
        if (isBigIntCategory(a) && isBigIntCategory(b)) return BigInteger_TYPE;
        if (isBigDecCategory(a) && isBigDecCategory(b)) return BigDecimal_TYPE;
        if (BigDecimal_TYPE.equals(a) || BigDecimal_TYPE.equals(b)) return BigDecimal_TYPE;
        if (BigInteger_TYPE.equals(a) || BigInteger_TYPE.equals(b)) {
            if (isBigIntCategory(a) && isBigIntCategory(b)) return BigInteger_TYPE;
            return BigDecimal_TYPE;
        }
        if (double_TYPE.equals(a) || double_TYPE.equals(b)) return double_TYPE;
        if (Double_TYPE.equals(a) || Double_TYPE.equals(b)) return Double_TYPE;
        if (float_TYPE.equals(a) || float_TYPE.equals(b)) return float_TYPE;
        if (Float_TYPE.equals(a) || Float_TYPE.equals(b)) return Float_TYPE;
        if (long_TYPE.equals(a) || long_TYPE.equals(b)) return long_TYPE;
        if (Long_TYPE.equals(a) || Long_TYPE.equals(b)) return Long_TYPE;
        if (int_TYPE.equals(a) || int_TYPE.equals(b)) return int_TYPE;
        if (Integer_TYPE.equals(a) || Integer_TYPE.equals(b)) return Integer_TYPE;
        if (short_TYPE.equals(a) || short_TYPE.equals(b)) return short_TYPE;
        if (Short_TYPE.equals(a) || Short_TYPE.equals(b)) return Short_TYPE;
        if (byte_TYPE.equals(a) || byte_TYPE.equals(b)) return byte_TYPE;
        if (Byte_TYPE.equals(a) || Byte_TYPE.equals(b)) return Byte_TYPE;
        if (char_TYPE.equals(a) || char_TYPE.equals(b)) return char_TYPE;
        if (Character_TYPE.equals(a) || Character_TYPE.equals(b)) return Character_TYPE;
        return Number_TYPE;
    }

    protected ClassNode inferComponentType(final ClassNode containerType, final ClassNode indexType) {
        final ClassNode componentType = containerType.getComponentType();
        if (componentType == null) {
            // GROOVY-5521
            // try to identify a getAt method
            typeCheckingContext.pushErrorCollector();
            MethodCallExpression vcall = new MethodCallExpression(new VariableExpression("_hash_", containerType), "getAt", new VariableExpression("_index_", indexType));
            try {
                visitMethodCallExpression(vcall);
            } finally {
                typeCheckingContext.popErrorCollector();
            }
            return getType(vcall);
        } else {
            return componentType;
        }
    }

    protected MethodNode findMethodOrFail(
            Expression expr,
            ClassNode receiver, String name, ClassNode... args) {
        List<MethodNode> methods = findMethod(receiver, name, args);
        if (methods.isEmpty() && (expr instanceof BinaryExpression)) {
            BinaryExpression be = (BinaryExpression) expr;
            MethodCallExpression call = new MethodCallExpression(
                    be.getLeftExpression(),
                    name,
                    be.getRightExpression()
            );
            methods = extension.handleMissingMethod(receiver, name, new ArgumentListExpression(be.getLeftExpression()), args, call);
        }
        if (methods.isEmpty()) {
            addNoMatchingMethodError(receiver, name, args, expr);
        } else {
            if (areCategoryMethodCalls(methods, name, args)) {
                addCategoryMethodCallError(expr);
            }
            methods = disambiguateMethods(methods, expr);
            if (methods.size() == 1) {
                return methods.get(0);
            } else {
                addAmbiguousErrorMessage(methods, name, args, expr);
            }
        }
        return null;
    }

    private List<MethodNode> disambiguateMethods(List<MethodNode> methods, final Expression expr) {
        if (methods.size()>1) {
            methods = extension.handleAmbiguousMethods(methods, expr);
        }
        return methods;
    }

    protected static String prettyPrintMethodList(List<MethodNode> nodes) {
        StringBuilder sb = new StringBuilder("[");
        for (int i = 0, nodesSize = nodes.size(); i < nodesSize; i++) {
            final MethodNode node = nodes.get(i);
            sb.append(node.getReturnType().toString(false));
            sb.append(" ");
            sb.append(node.getDeclaringClass().toString(false));
            sb.append("#");
            sb.append(toMethodParametersString(node.getName(), extractTypesFromParameters(node.getParameters())));
            if (i<nodesSize-1) sb.append(", ");
        }
        sb.append("]");
        return sb.toString();
    }

    protected boolean areCategoryMethodCalls(final List<MethodNode> foundMethods, final String name, final ClassNode[] args) {
        boolean category = false;
        if ("use".equals(name) && args != null && args.length == 2 && args[1].equals(ClassHelper.CLOSURE_TYPE)) {
            category = true;
            for (MethodNode method : foundMethods) {
                if (!(method instanceof ExtensionMethodNode) || !((ExtensionMethodNode) method).getExtensionMethodNode().getDeclaringClass().equals(DGM_CLASSNODE)) {
                    category = false;
                    break;
                }
            }
        }
        return category;
    }

    /**
     * This method returns the list of methods named against the supplied parameter that
     * are defined on the specified receiver, but it will also add "non existing" methods
     * that will be generated afterwards by the compiler, for example if a method is using
     * default values and that the specified class node isn't compiled yet.
     * @param receiver the receiver where to find methods
     * @param name the name of the methods to return
     * @return the methods that are defined on the receiver completed with stubs for future methods
     */
    protected List<MethodNode> findMethodsWithGenerated(ClassNode receiver, String name) {
        List<MethodNode> methods = receiver.getMethods(name);
        if (methods.isEmpty() || receiver.isResolved()) return methods;
        List<MethodNode> result = addGeneratedMethods(receiver, methods);

        return result;
    }

    private List<MethodNode> addGeneratedMethods(final ClassNode receiver, final List<MethodNode> methods) {
        // using a comparator of parameters
        List<MethodNode> result = new LinkedList<MethodNode>();
        for (MethodNode method : methods) {
            result.add(method);
            Parameter[] parameters = method.getParameters();
            int counter = 0;
            int size = parameters.length;
            for (int i = size - 1; i >= 0; i--) {
                Parameter parameter = parameters[i];
                if (parameter != null && parameter.hasInitialExpression()) {
                    counter++;
                }
            }

            for (int j = 1; j <= counter; j++) {
                Parameter[] newParams = new Parameter[parameters.length - j];
                int index = 0;
                int k = 1;
                for (int i = 0; i < parameters.length; i++) {
                    if (k > counter - j && parameters[i] != null && parameters[i].hasInitialExpression()) {
                        k++;
                    } else if (parameters[i] != null && parameters[i].hasInitialExpression()) {
                        newParams[index++] = parameters[i];
                        k++;
                    } else {
                        newParams[index++] = parameters[i];
                    }
                }
                MethodNode stubbed;
                if ("<init>".equals(method.getName())) {
                    stubbed= new ConstructorNode(
                            method.getModifiers(),
                            newParams,
                            method.getExceptions(),
                            GENERATED_EMPTY_STATEMENT
                    );

                } else {
                    stubbed= new MethodNode(
                            method.getName(),
                            method.getModifiers(),
                            method.getReturnType(),
                            newParams,
                            method.getExceptions(),
                            GENERATED_EMPTY_STATEMENT
                    );
                }
                stubbed.setDeclaringClass(receiver);
                result.add(stubbed);
            }
        }
        return result;
    }

    protected List<MethodNode> findMethod(
            ClassNode receiver, String name, ClassNode... args) {
        if (isPrimitiveType(receiver)) receiver = getWrapper(receiver);
        List<MethodNode> methods;
        if (!receiver.isInterface() && "<init>".equals(name)) {
            methods = addGeneratedMethods(receiver,new ArrayList<MethodNode>(receiver.getDeclaredConstructors()));
            if (methods.isEmpty()) {
                MethodNode node = new ConstructorNode(Opcodes.ACC_PUBLIC, Parameter.EMPTY_ARRAY, ClassNode.EMPTY_ARRAY, GENERATED_EMPTY_STATEMENT);
                node.setDeclaringClass(receiver);
                return Collections.singletonList(node);
            }
        } else {
            methods = findMethodsWithGenerated(receiver,name);
            if (receiver.isInterface()) {
                collectAllInterfaceMethodsByName(receiver, name, methods);
                methods.addAll(OBJECT_TYPE.getMethods(name));
            }
            if (typeCheckingContext.getEnclosingClosure() == null) {
                // not in a closure
                ClassNode parent = receiver;
                while (parent instanceof InnerClassNode && !parent.isStaticClass()) {
                    parent = parent.getOuterClass();
                    methods.addAll(findMethodsWithGenerated(parent,name));
                }
            }
            if (methods.isEmpty()) {
                addArrayMethods(methods, receiver, name, args);
            }
            if (methods.isEmpty() && (args == null || args.length == 0)) {
                // check if it's a property
                String pname = extractPropertyNameFromMethodName("get", name);
                if (pname==null) {
                    pname = extractPropertyNameFromMethodName("is", name);
                }
                if (pname != null) {
                    // we don't use property exists there because findMethod is called on super clases recursively
                    PropertyNode property = null;
                    ClassNode curNode = receiver;
                    while (property == null && curNode != null) {
                        property = curNode.getProperty(pname);
                        curNode = curNode.getSuperClass();
                    }
                    if (property != null) {
                        MethodNode node = new MethodNode(name, Opcodes.ACC_PUBLIC, property.getType(), Parameter.EMPTY_ARRAY, ClassNode.EMPTY_ARRAY, GENERATED_EMPTY_STATEMENT);
                        if (property.isStatic()) {
                            node.setModifiers(Opcodes.ACC_PUBLIC + Opcodes.ACC_STATIC);
                        }
                        node.setDeclaringClass(receiver);
                        return Collections.singletonList(
                                node);

                    }
                }
            } else if (methods.isEmpty() && args != null && args.length == 1) {
                // maybe we are looking for a setter ?
                String pname = extractPropertyNameFromMethodName("set", name);
                if (pname!=null) {
                    ClassNode curNode = receiver;
                    PropertyNode property = null;
                    while (property == null && curNode != null) {
                        property = curNode.getProperty(pname);
                        curNode = curNode.getSuperClass();
                    }
                    if (property != null) {
                        ClassNode type = property.getOriginType();
                        if (implementsInterfaceOrIsSubclassOf(args[0], type)) {
                            MethodNode node = new MethodNode(name, Opcodes.ACC_PUBLIC, VOID_TYPE, new Parameter[]{
                                    new Parameter(type, "arg")
                            }, ClassNode.EMPTY_ARRAY, GENERATED_EMPTY_STATEMENT);
                            if (property.isStatic()) {
                                node.setModifiers(Opcodes.ACC_PUBLIC + Opcodes.ACC_STATIC);
                            }
                            node.setDeclaringClass(receiver);
                            return Collections.singletonList(node);
                        }
                    }
                }
            }
        }

        if (methods.isEmpty()) {
            // look at the interfaces, there's a chance that a method is not implemented and we should not hide the
            // error from the compiler
            collectAllInterfaceMethodsByName(receiver, name, methods);
        }

        List<MethodNode> chosen = chooseBestMethod(receiver, methods, args);
        if (!chosen.isEmpty()) return chosen;

        // GROOVY-5566
        if (receiver instanceof InnerClassNode && ((InnerClassNode) receiver).isAnonymous() && methods.size() == 1 && args != null && "<init>".equals(name)) {
            MethodNode constructor = methods.get(0);
            if (constructor.getParameters().length == args.length) {
                return methods;
            }
        }

        if (receiver.equals(CLASS_Type) && receiver.getGenericsTypes() != null) {
            List<MethodNode> result = findMethod(receiver.getGenericsTypes()[0].getType(), name, args);
            if (!result.isEmpty()) return result;
        }

        // perform a lookup in DGM methods
        methods.clear();
        chosen = findDGMMethodsByNameAndArguments(getSourceUnit().getClassLoader(), receiver, name, args, methods);
        if (!chosen.isEmpty()) {
            return chosen;
        }

        if (ClassHelper.GSTRING_TYPE.equals(receiver)) return findMethod(ClassHelper.STRING_TYPE, name, args);

        if (isBeingCompiled(receiver)) {
            chosen = findMethod(GROOVY_OBJECT_TYPE, name, args);
            if (!chosen.isEmpty()) return chosen;
        }

        return EMPTY_METHODNODE_LIST;
    }

    /**
     * Given a method name and a prefix, returns the name of the property that should be looked up,
     * following the java beans rules. For example, "getName" would return "name", while
     * "getFullName" would return "fullName".
     * If the prefix is not found, returns null.
     * @param prefix the method name prefix ("get", "is", "set", ...)
     * @param methodName the method name
     * @return a property name if the prefix is found and the method matches the java beans rules, null otherwise
     */
    public static String extractPropertyNameFromMethodName(String prefix, String methodName) {
        if (prefix==null || methodName==null) return null;
        if (methodName.startsWith(prefix) && prefix.length()<methodName.length()) {
            String result = methodName.substring(prefix.length());
            String propertyName = java.beans.Introspector.decapitalize(result);
            if (result.equals(MetaClassHelper.capitalize(propertyName))) return propertyName;
        }
        return null;
    }

    protected void collectAllInterfaceMethodsByName(final ClassNode receiver, final String name, final List<MethodNode> methods) {
        ClassNode[] interfaces = receiver.getInterfaces();
        if (interfaces != null && interfaces.length > 0) {
            for (ClassNode node : interfaces) {
                List<MethodNode> intfMethods = node.getMethods(name);
                methods.addAll(intfMethods);
                collectAllInterfaceMethodsByName(node, name, methods);
            }
        }
    }

    protected ClassNode getType(ASTNode exp) {
        ClassNode cn = exp.getNodeMetaData(StaticTypesMarker.INFERRED_TYPE);
        if (cn != null) return cn;
        if (exp instanceof ClassExpression) {
            ClassNode node = CLASS_Type.getPlainNodeReference();
            node.setGenericsTypes(new GenericsType[]{
                    new GenericsType(((ClassExpression) exp).getType())
            });
            return node;
        } else if (exp instanceof VariableExpression) {
            VariableExpression vexp = (VariableExpression) exp;
            if (vexp == VariableExpression.THIS_EXPRESSION) return typeCheckingContext.getEnclosingClassNode();
            if (vexp == VariableExpression.SUPER_EXPRESSION) return typeCheckingContext.getEnclosingClassNode().getSuperClass();
            final Variable variable = vexp.getAccessedVariable();
            if (variable instanceof FieldNode) {
                checkOrMarkPrivateAccess((FieldNode) variable);
            }
            if (variable != null && variable != vexp && variable instanceof VariableExpression) {
                return getType((Expression) variable);
            }
            if (variable instanceof Parameter) {
                Parameter parameter = (Parameter) variable;
                ClassNode type = typeCheckingContext.controlStructureVariables.get(parameter);
                TypeCheckingContext.EnclosingClosure enclosingClosure = typeCheckingContext.getEnclosingClosure();
                if (type==null && enclosingClosure !=null && "it".equals(variable.getName())) {
                    final Parameter[] parameters = enclosingClosure.getClosureExpression().getParameters();
                    if (parameters.length==0 && getTemporaryTypesForExpression(vexp)==null) {
                        type = typeCheckingContext.lastImplicitItType;
                    }
                }
                if (type != null) {
                    storeType((VariableExpression)exp, type);
                    return type;
                }
            }
        }

        if (exp instanceof ListExpression) {
            return inferListExpressionType((ListExpression) exp);
        } else if (exp instanceof MapExpression) {
            return inferMapExpressionType((MapExpression) exp);
        }
        if (exp instanceof ConstructorCallExpression) {
            return ((ConstructorCallExpression) exp).getType();
        }
        if (exp instanceof MethodNode) {
            if ((exp == GET_DELEGATE || exp == GET_OWNER || exp == GET_THISOBJECT) && typeCheckingContext.getEnclosingClosure() != null) {
                return typeCheckingContext.getEnclosingClassNode();
            }
            ClassNode ret = getInferredReturnType(exp);
            return ret != null ? ret : ((MethodNode) exp).getReturnType();
        }
        if (exp instanceof ClosureExpression) {
            ClassNode irt = getInferredReturnType(exp);
            if (irt != null) {
                irt = wrapTypeIfNecessary(irt);
                ClassNode result = CLOSURE_TYPE.getPlainNodeReference();
                result.setGenericsTypes(new GenericsType[]{new GenericsType(irt)});
                return result;
            }
        }
        if (exp instanceof RangeExpression) {
            ClassNode plain = ClassHelper.RANGE_TYPE.getPlainNodeReference();
            RangeExpression re = (RangeExpression) exp;
            ClassNode fromType = getType(re.getFrom());
            ClassNode toType = getType(re.getTo());
            if (fromType.equals(toType)) {
                plain.setGenericsTypes(new GenericsType[]{
                        new GenericsType(wrapTypeIfNecessary(fromType))
                });
            } else {
                plain.setGenericsTypes(new GenericsType[]{
                        new GenericsType(wrapTypeIfNecessary(lowestUpperBound(fromType, toType)))
                });
            }
            return plain;
        }
        if (exp instanceof UnaryPlusExpression) {
            return getType(((UnaryPlusExpression) exp).getExpression());
        }
        if (exp instanceof UnaryMinusExpression) {
            return getType(((UnaryMinusExpression) exp).getExpression());
        }
        if (exp instanceof BitwiseNegationExpression) {
            return getType(((BitwiseNegationExpression) exp).getExpression());
        }
        if (exp instanceof MethodCall) {
            MethodNode target = (MethodNode) exp.getNodeMetaData(StaticTypesMarker.DIRECT_METHOD_CALL_TARGET);
            if (target!=null) {
                return getType(target);
            }
        }
        if (exp instanceof Parameter) {
            return ((Parameter) exp).getOriginType();
        }
        if (exp instanceof FieldNode) {
            return ((FieldNode) exp).getOriginType();
        }
        if (exp instanceof PropertyNode) {
            return ((PropertyNode) exp).getOriginType();
        }
        return exp instanceof VariableExpression ? ((VariableExpression) exp).getOriginType() : ((Expression) exp).getType();
    }

    /**
     * Stores the inferred return type of a closure or a method. We are using a separate key to store
     * inferred return type because the inferred type of a closure is {@link Closure}, which is different
     * from the inferred type of the code of the closure.
     *
     * @param node a {@link ClosureExpression} or a {@link MethodNode}
     * @param type the inferred return type of the code
     * @return the old value of the inferred type
     */
    protected ClassNode storeInferredReturnType(final ASTNode node, final ClassNode type) {
        if (!(node instanceof ClosureExpression)) {
            throw new IllegalArgumentException("Storing inferred return type is only allowed on closures but found "+node.getClass());
        }
        return (ClassNode) node.putNodeMetaData(StaticTypesMarker.INFERRED_RETURN_TYPE, type);
    }

    /**
     * Returns the inferred return type of a closure or a method, if stored on the AST node. This method
     * doesn't perform any type inference by itself.
     * @param exp a {@link ClosureExpression} or {@link MethodNode}
     * @return the inferred type, as stored on node metadata.
     */
    protected ClassNode getInferredReturnType(final ASTNode exp) {
        return (ClassNode) exp.getNodeMetaData(StaticTypesMarker.INFERRED_RETURN_TYPE);
    }

    protected ClassNode inferListExpressionType(final ListExpression list) {
        List<Expression> expressions = list.getExpressions();
        if (expressions.isEmpty()) {
            // cannot infer, return list type
            return list.getType();
        }
        ClassNode listType = list.getType();
        GenericsType[] genericsTypes = listType.getGenericsTypes();
        if ((genericsTypes == null
                || genericsTypes.length == 0
                || (genericsTypes.length == 1 && OBJECT_TYPE.equals(genericsTypes[0].getType())))
                && (!expressions.isEmpty())) {
            // maybe we can infer the component type
            List<ClassNode> nodes = new LinkedList<ClassNode>();
            for (Expression expression : expressions) {
                if (isNullConstant(expression)) {
                    // a null element is found in the list, skip it because we'll use the other elements from the list
                } else {
                    nodes.add(getType(expression));
                }
            }
            if (nodes.isEmpty()) {
                // every element was the null constant
                return listType;
            }
            ClassNode superType = getWrapper(lowestUpperBound(nodes)); // to be used in generics, type must be boxed
            ClassNode inferred = listType.getPlainNodeReference();
            inferred.setGenericsTypes(new GenericsType[]{new GenericsType(wrapTypeIfNecessary(superType))});
            return inferred;
        }
        return listType;
    }

    protected static boolean isNullConstant(final Expression expression) {
        return expression instanceof ConstantExpression && ((ConstantExpression) expression).getValue() == null;
    }

    protected ClassNode inferMapExpressionType(final MapExpression map) {
        ClassNode mapType = LINKEDHASHMAP_CLASSNODE.getPlainNodeReference();
        List<MapEntryExpression> entryExpressions = map.getMapEntryExpressions();
        if (entryExpressions.isEmpty()) return mapType;
        GenericsType[] genericsTypes = mapType.getGenericsTypes();
        if (genericsTypes == null
                || genericsTypes.length < 2
                || (genericsTypes.length == 2 && OBJECT_TYPE.equals(genericsTypes[0].getType()) && OBJECT_TYPE.equals(genericsTypes[1].getType()))) {
            List<ClassNode> keyTypes = new LinkedList<ClassNode>();
            List<ClassNode> valueTypes = new LinkedList<ClassNode>();
            for (MapEntryExpression entryExpression : entryExpressions) {
                keyTypes.add(getType(entryExpression.getKeyExpression()));
                valueTypes.add(getType(entryExpression.getValueExpression()));
            }
            ClassNode keyType = getWrapper(lowestUpperBound(keyTypes));  // to be used in generics, type must be boxed
            ClassNode valueType = getWrapper(lowestUpperBound(valueTypes));  // to be used in generics, type must be boxed
            if (!OBJECT_TYPE.equals(keyType) || !OBJECT_TYPE.equals(valueType)) {
                ClassNode inferred = mapType.getPlainNodeReference();
                inferred.setGenericsTypes(new GenericsType[]{new GenericsType(wrapTypeIfNecessary(keyType)), new GenericsType(wrapTypeIfNecessary(valueType))});
                return inferred;
            }
        }
        return mapType;
    }

    private static class ExtensionMethodDeclaringClass{}
    
    /**
     * If a method call returns a parameterized type, then we can perform additional inference on the
     * return type, so that the type gets actual type parameters. For example, the method
     * Arrays.asList(T...) is generified with type T which can be deduced from actual type
     * arguments.
     *
     * @param method    the method node
     * @param arguments the method call arguments
     * @return parameterized, infered, class node
     */
    protected ClassNode inferReturnTypeGenerics(final ClassNode receiver, final MethodNode method, final Expression arguments) {
        ClassNode returnType = method.getReturnType();
        if (method instanceof ExtensionMethodNode
                && (isUsingGenericsOrIsArrayUsingGenerics(returnType))) {
            // check if the placeholder corresponds to the placeholder of the first parameter
            ExtensionMethodNode emn = (ExtensionMethodNode) method;
            MethodNode dgmMethod = emn.getExtensionMethodNode();
            ClassNode dc = emn.getDeclaringClass();
            ArgumentListExpression argList = new ArgumentListExpression();
            VariableExpression vexp = new VariableExpression("$foo", receiver);
            vexp.setNodeMetaData(ExtensionMethodDeclaringClass.class, dc);
            argList.addExpression(vexp);
            if (arguments instanceof ArgumentListExpression) {
                List<Expression> expressions = ((ArgumentListExpression) arguments).getExpressions();
                for (Expression arg : expressions) {
                    argList.addExpression(arg);
                }
            } else {
                argList.addExpression(arguments);
            }
            return inferReturnTypeGenerics(receiver, dgmMethod, argList);
        }
        if (!isUsingGenericsOrIsArrayUsingGenerics(returnType)) return returnType;
        if (getGenericsWithoutArray(returnType)==null) return returnType;

        Map<String, GenericsType> resolvedPlaceholders = resolvePlaceHoldersFromDeclaration(receiver, getDeclaringClass(method, arguments), method, method.isStatic());
        if (resolvedPlaceholders.isEmpty()) return returnType;
        // then resolve receivers from method arguments
        Parameter[] parameters = method.getParameters();
        boolean isVargs = isVargs(parameters);
        ArgumentListExpression argList = InvocationWriter.makeArgumentList(arguments);
        List<Expression> expressions = argList.getExpressions();
        int paramLength = parameters.length;
        if (expressions.size() >= paramLength) {
            for (int i = 0; i < paramLength; i++) {
                boolean lastArg = i == paramLength - 1;
                ClassNode type = parameters[i].getType();
                if (!type.isUsingGenerics() && type.isArray()) type = type.getComponentType();
                if (type.isUsingGenerics()) {
                    ClassNode actualType = getType(expressions.get(i));
                    if (isVargs && lastArg && actualType.isArray()) {
                        actualType = actualType.getComponentType();
                    }
                    actualType = wrapTypeIfNecessary(actualType);
                    Map<String, GenericsType> typePlaceholders = GenericsUtils.extractPlaceholders(type);
                    if (OBJECT_TYPE.equals(type)) {
                        // special case for handing Object<E> -> Object
                        for (String key : typePlaceholders.keySet()) {
                            resolvedPlaceholders.put(key, new GenericsType(actualType.isArray() ? actualType.getComponentType() : actualType));
                        }
                    } else {
                        while (actualType!=null && !actualType.equals(type)) {
                            Set<ClassNode> interfaces = actualType.getAllInterfaces();
                            boolean intf = false;
                            for (ClassNode anInterface : interfaces) {
                                if (anInterface.equals(type)) {
                                    intf = true;
                                    actualType = GenericsUtils.parameterizeType(actualType, anInterface);
                                    break;
                                }
                            }
                            if (!intf) actualType = actualType.getUnresolvedSuperClass();
                        }
                        if (actualType!=null) {
                            Map<String, GenericsType> actualTypePlaceholders = GenericsUtils.extractPlaceholders(actualType);
                            for (Map.Entry<String, GenericsType> typeEntry : actualTypePlaceholders.entrySet()) {
                                String key = typeEntry.getKey();
                                GenericsType value = typeEntry.getValue();
                                GenericsType alias = typePlaceholders.get(key);
                                if (alias != null && alias.isPlaceholder()) {
                                    resolvedPlaceholders.put(alias.getName(), value);
                                }
                            }
                        }
                    }

                }
            }
        }

        return resolveGenericsWithContext(resolvedPlaceholders, returnType);
    }

    private ClassNode resolveGenericsWithContext(Map<String, GenericsType> resolvedPlaceholders, ClassNode currentType) {
        Map<String, GenericsType> placeholdersFromContext = getGenericsParameterMapOfThis(typeCheckingContext.getEnclosingMethod());
        applyContextGenerics(resolvedPlaceholders,placeholdersFromContext);
        currentType = applyGenerics(currentType, resolvedPlaceholders);

        // GROOVY-5748
        if (currentType.isGenericsPlaceHolder()) {
            GenericsType resolved = resolvedPlaceholders.get(currentType.getUnresolvedName());
            if (resolved!=null && !resolved.isPlaceholder() && !resolved.isWildcard()) {
                return resolved.getType();
            }
        }

        GenericsType[] returnTypeGenerics = getGenericsWithoutArray(currentType);
        if (returnTypeGenerics==null) return currentType;
        GenericsType[] copy = new GenericsType[returnTypeGenerics.length];
        for (int i = 0; i < copy.length; i++) {
            GenericsType returnTypeGeneric = returnTypeGenerics[i];
            if (returnTypeGeneric.isPlaceholder() || returnTypeGeneric.isWildcard()) {
                GenericsType resolved = resolvedPlaceholders.get(returnTypeGeneric.getName());
                if (resolved == null) resolved = returnTypeGeneric;
                copy[i] = fullyResolve(resolved, resolvedPlaceholders);
            } else {
                copy[i] = fullyResolve(returnTypeGeneric, resolvedPlaceholders);
            }
        }
        GenericsType firstGenericsType = copy[0];
        if (currentType.equals(OBJECT_TYPE)) {
            if (firstGenericsType.getType().isGenericsPlaceHolder()) return OBJECT_TYPE;

            if (firstGenericsType.isWildcard()) {
                // ? extends Foo
                // ? super Foo
                // ?
                if (firstGenericsType.getLowerBound() != null) return firstGenericsType.getLowerBound();
                ClassNode[] upperBounds = firstGenericsType.getUpperBounds();
                if (upperBounds==null) { // case "?"
                    return OBJECT_TYPE;
                }
                if (upperBounds.length == 1) return upperBounds[0];
                return new UnionTypeClassNode(upperBounds);
            }
            return firstGenericsType.getType();
        }
        if (currentType.isArray()) {
            currentType = currentType.getComponentType().getPlainNodeReference();
            currentType.setGenericsTypes(copy);
            if (OBJECT_TYPE.equals(currentType)) {
                // replace Object<Component> with Component
                currentType = firstGenericsType.getType();
            }
            currentType = currentType.makeArray();
        } else {
            currentType = currentType.getPlainNodeReference();
            currentType.setGenericsTypes(copy);
        }
        if (currentType.equals(Annotation_TYPE) && currentType.getGenericsTypes() != null && !currentType.getGenericsTypes()[0].isPlaceholder()) {
            return currentType.getGenericsTypes()[0].getType();
        }
        return currentType;
    }

    private GenericsType[] getGenericsWithoutArray(ClassNode type) {
        if (type.isArray()) return getGenericsWithoutArray(type.getComponentType());
        return type.getGenericsTypes();
    }

    private static ClassNode getDeclaringClass(MethodNode method, Expression arguments) {
        ClassNode declaringClass = method.getDeclaringClass();

        // correcting declaring class for extension methods:
        if (arguments instanceof ArgumentListExpression) {
            ArgumentListExpression al = (ArgumentListExpression) arguments;
            List<Expression> list = al.getExpressions();
            if (list.size()==0) return declaringClass;
            Expression exp = list.get(0);
            ClassNode cn = exp.getNodeMetaData(ExtensionMethodDeclaringClass.class);
            if (cn!=null) return cn;
        }
        return declaringClass;
    }
    
    private Map<String, GenericsType> resolvePlaceHoldersFromDeclaration(ClassNode receiver, ClassNode declaration, MethodNode method, boolean isStaticTarget) {
        Map<String, GenericsType> resolvedPlaceholders;
        if (    isStaticTarget && CLASS_Type.equals(receiver) && 
                receiver.isUsingGenerics() && 
                receiver.getGenericsTypes().length>0 &&
                !OBJECT_TYPE.equals(receiver.getGenericsTypes()[0].getType()))
        {
            return resolvePlaceHoldersFromDeclaration(receiver.getGenericsTypes()[0].getType(), declaration, method, isStaticTarget);
        } else {
            resolvedPlaceholders = extractPlaceHolders(method, receiver, declaration);
        }
        return resolvedPlaceholders;
    }

    private static void addMethodLevelDeclaredGenerics(MethodNode method, Map<String, GenericsType> resolvedPlaceholders) {
        ClassNode dummy = OBJECT_TYPE.getPlainNodeReference();
        dummy.setGenericsTypes(method.getGenericsTypes());
        GenericsUtils.extractPlaceholders(dummy, resolvedPlaceholders);
    }

    private static ClassNode getNextSuperClass(ClassNode clazz, ClassNode goalClazz) {
        if (clazz.isArray()) {
            ClassNode cn = getNextSuperClass(clazz.getComponentType(),goalClazz.getComponentType());
            if (cn!=null) cn = cn.makeArray();
            return cn;
        }

        if (!goalClazz.isInterface()) {
            if (clazz.isInterface()) {
                if (OBJECT_TYPE.equals(clazz)) return null;
                return OBJECT_TYPE;
            } else {
                return clazz.getUnresolvedSuperClass();
            }
        }

        ClassNode[] interfaces = clazz.getUnresolvedInterfaces();
        for (int i=0; i<interfaces.length; i++) {
            if (implementsInterfaceOrIsSubclassOf(interfaces[i],goalClazz)) {
                return interfaces[i];
            }
        }
        //none of the interfaces here match, so continue with super class
        return clazz.getUnresolvedSuperClass();
    }

    private static Map<String, GenericsType> extractPlaceHolders(MethodNode method, ClassNode receiver, ClassNode declaringClass) {
        if (declaringClass.equals(OBJECT_TYPE)) {
            Map<String, GenericsType> resolvedPlaceholders = new HashMap<String, GenericsType>();
            if (method!=null) addMethodLevelDeclaredGenerics(method, resolvedPlaceholders);
            return resolvedPlaceholders;
        }

        Map<String, GenericsType> resolvedPlaceholders = null;
        if (isPrimitiveType(receiver) && !isPrimitiveType(declaringClass)) {
            receiver = getWrapper(receiver);
        }
        ClassNode current = receiver;
        while (true) {
            //extract the place holders
            Map<String, GenericsType> currentPlaceHolders = new HashMap<String, GenericsType>();
            GenericsUtils.extractPlaceholders(current, currentPlaceHolders);

            if (method!=null && declaringClass.equals(current)) {
                addMethodLevelDeclaredGenerics(method, currentPlaceHolders);
            }

            if (resolvedPlaceholders!=null) {
                // merge maps 
                Set<Map.Entry<String,GenericsType>> entries = currentPlaceHolders.entrySet();
                for (Map.Entry<String,GenericsType> entry : entries) {
                    GenericsType gt = entry.getValue();
                    if (!gt.isPlaceholder()) continue;
                    GenericsType referenced = resolvedPlaceholders.get(gt.getName());
                    if (referenced==null) continue;
                    entry.setValue(referenced);
                }
            }
            resolvedPlaceholders = currentPlaceHolders;

            // we are done if we are now in the declaring class
            if (current.equals(declaringClass)) break;

            current = getNextSuperClass(current, declaringClass);
            if (current==null) {
                String descriptor = "<>";
                if (method!=null) descriptor = method.getTypeDescriptor();
                throw new GroovyBugError(
                        "Declaring class for method call to '" +
                        descriptor + "' declared in " + declaringClass.getName() +
                        " was not matched with found receiver "+ receiver.getName() + "." +
                        " This should not have happened!");
            }
        }
        return resolvedPlaceholders;
    }

    protected boolean typeCheckMethodsWithGenericsOrFail(ClassNode receiver, ClassNode[] arguments, MethodNode candidateMethod, Expression location) {
        if (!typeCheckMethodsWithGenerics(receiver, arguments, candidateMethod)) {
            Map<String, GenericsType> classGTs = GenericsUtils.extractPlaceholders(receiver);
            ClassNode[] ptypes = new ClassNode[candidateMethod.getParameters().length];
            final Parameter[] parameters = candidateMethod.getParameters();
            for (int i = 0; i < parameters.length; i++) {
                final Parameter parameter = parameters[i];
                ClassNode type = parameter.getType();
                ptypes[i] = fullyResolveType(type, classGTs);
            }
            addStaticTypeError("Cannot call " + toMethodGenericTypesString(candidateMethod) + receiver.toString(false) + "#" +
                    toMethodParametersString(candidateMethod.getName(), ptypes) +
                    " with arguments " + formatArgumentList(arguments), location);
            return false;
        }
<<<<<<< HEAD
        if (!isAssignableTo(argumentType, parameterType) && lastArg) {
            if (parameterType.isArray()) {
                if (!isAssignableTo(argumentType, parameterType.getComponentType())) {
                    return false;
                }
            } else {
                return false;
            }
        }
        if (parameterType.isUsingGenerics() && argumentType.isUsingGenerics()) {
            GenericsType gt = GenericsUtils.buildWildcardType(parameterType);
            if (!gt.isCompatibleWith(argumentType)) {
                return false;
            }
        } else if (parameterType.isArray() && argumentType.isArray()) {
            // verify component type
            typeCheckMethodArgumentWithGenerics(parameterType.getComponentType(), argumentType.getComponentType(), lastArg);
        } else if (lastArg && parameterType.isArray()) {
            // verify component type, but if we reach that point, the only possibility is that the argument is
            // the last one of the call, so we're in the cast of a vargs call
            // (otherwise, we face a type checker bug)
            typeCheckMethodArgumentWithGenerics(parameterType.getComponentType(), argumentType, lastArg);
        }
=======
>>>>>>> 4e00a012
        return true;
    }

    private String toMethodGenericTypesString(MethodNode node) {
        GenericsType[] genericsTypes = node.getGenericsTypes();
        if (genericsTypes ==null) return "";
        StringBuilder sb = new StringBuilder("<");
        for (int i = 0; i < genericsTypes.length; i++) {
            final GenericsType genericsType = genericsTypes[i];
            sb.append(genericsType.toString());
            if (i<genericsTypes.length-1) {
                sb.append(",");
            }
        }
        sb.append("> ");
        return sb.toString();
    }

    protected static String formatArgumentList(ClassNode[] nodes) {
        if (nodes == null) return "[]";
        StringBuilder sb = new StringBuilder(24 * nodes.length);
        sb.append("[");
        for (ClassNode node : nodes) {
            sb.append(prettyPrintType(node));
            sb.append(", ");
        }
        if (sb.length() > 1) {
            sb.setCharAt(sb.length() - 2, ']');
        }
        return sb.toString();
    }

    private void putSetterInfo(Expression exp, SetterInfo info) {
        exp.putNodeMetaData(SetterInfo.class, info);
    }

    private SetterInfo removeSetterInfo(Expression exp) {
        Object nodeMetaData = exp.getNodeMetaData(SetterInfo.class);
        if (nodeMetaData!=null) {
            exp.removeNodeMetaData(SetterInfo.class);
            return (SetterInfo) nodeMetaData;
        }
        return null;
    }

    @Override
    protected void addError(final String msg, final ASTNode expr) {
        Long err = ((long) expr.getLineNumber()) << 16 + expr.getColumnNumber();
        if ((DEBUG_GENERATED_CODE && expr.getLineNumber()<0) || !typeCheckingContext.reportedErrors.contains(err)) {
            typeCheckingContext.getErrorCollector().addErrorAndContinue(new SyntaxErrorMessage(
                    new SyntaxException(msg + '\n', expr.getLineNumber(), expr.getColumnNumber(), expr.getLastLineNumber(), expr.getLastColumnNumber()),
                    typeCheckingContext.source)
            );
            typeCheckingContext.reportedErrors.add(err);
        }
    }

    protected void addStaticTypeError(final String msg, final ASTNode expr) {
        if (expr.getColumnNumber() > 0 && expr.getLineNumber() > 0) {
            addError(StaticTypesTransformation.STATIC_ERROR_PREFIX + msg, expr);
        } else {
            if (DEBUG_GENERATED_CODE) {
                addError(StaticTypesTransformation.STATIC_ERROR_PREFIX + "Error in generated code ["+expr.getText()+"] - "+ msg, expr);
            }
            // ignore errors which are related to unknown source locations
            // because they are likely related to generated code
        }
    }

    protected void addNoMatchingMethodError(final ClassNode receiver, final String name, final ClassNode[] args, final Expression call) {
        addStaticTypeError("Cannot find matching method " + receiver.getText() + "#" + toMethodParametersString(name, args) + ". Please check if the declared type is right and if the method exists.", call);
    }

    protected void addAmbiguousErrorMessage(final List<MethodNode> foundMethods, final String name, final ClassNode[] args, final Expression expr) {
        addStaticTypeError("Reference to method is ambiguous. Cannot choose between " + prettyPrintMethodList(foundMethods), expr);
    }

    protected void addCategoryMethodCallError(final Expression call) {
        addStaticTypeError("Due to their dynamic nature, usage of categories is not possible with static type checking active", call);
    }

    protected void addAssignmentError(final ClassNode leftType, final ClassNode rightType, final Expression assignmentExpression) {
        addStaticTypeError("Cannot assign value of type " + rightType.toString(false) + " to variable of type " + leftType.toString(false), assignmentExpression);
    }

    protected void addUnsupportedPreOrPostfixExpressionError(final Expression expression) {
        if (expression instanceof PostfixExpression) {
            addStaticTypeError("Unsupported postfix operation type [" + ((PostfixExpression)expression).getOperation() + "]", expression);
        } else if (expression instanceof PrefixExpression) {
            addStaticTypeError("Unsupported prefix operation type [" + ((PrefixExpression)expression).getOperation() + "]", expression);
        } else {
            throw new IllegalArgumentException("Method should be called with a PostfixExpression or a PrefixExpression");
        }
    }

    public void setMethodsToBeVisited(final Set<MethodNode> methodsToBeVisited) {
        this.typeCheckingContext.methodsToBeVisited = methodsToBeVisited;
    }

    public void performSecondPass() {
        for (SecondPassExpression wrapper : typeCheckingContext.secondPassExpressions) {
            Expression expression = wrapper.getExpression();
            if (expression instanceof BinaryExpression) {
                Expression left = ((BinaryExpression) expression).getLeftExpression();
                if (left instanceof VariableExpression) {
                    // should always be the case
                    // this should always be the case, but adding a test is safer
                    Variable target = findTargetVariable((VariableExpression) left);
                    if (target instanceof VariableExpression) {
                        VariableExpression var = (VariableExpression) target;
                        List<ClassNode> classNodes = typeCheckingContext.closureSharedVariablesAssignmentTypes.get(var);
                        if (classNodes != null && classNodes.size() > 1) {
                            ClassNode lub = lowestUpperBound(classNodes);
                            String message = getOperationName(((BinaryExpression) expression).getOperation().getType());
                            if (message!=null) {
                                List<MethodNode> method = findMethod(lub, message, getType(((BinaryExpression) expression).getRightExpression()));
                                if (method.isEmpty()) {
                                    addStaticTypeError("A closure shared variable [" + target.getName() + "] has been assigned with various types and the method" +
                                            " [" + toMethodParametersString(message, getType(((BinaryExpression) expression).getRightExpression())) + "]" +
                                            " does not exist in the lowest upper bound of those types: [" +
                                            lub.toString(false) + "]. In general, this is a bad practice (variable reuse) because the compiler cannot" +
                                            " determine safely what is the type of the variable at the moment of the call in a multithreaded context.", expression);
                                }
                            }
                        }
                    }
                }
            } else if (expression instanceof MethodCallExpression) {
                MethodCallExpression call = (MethodCallExpression) expression;
                Expression objectExpression = call.getObjectExpression();
                if (objectExpression instanceof VariableExpression) {
                    // this should always be the case, but adding a test is safer
                    Variable target = findTargetVariable((VariableExpression) objectExpression);
                    if (target instanceof VariableExpression) {
                        VariableExpression var = (VariableExpression) target;
                        List<ClassNode> classNodes = typeCheckingContext.closureSharedVariablesAssignmentTypes.get(var);
                        if (classNodes != null && classNodes.size() > 1) {
                            ClassNode lub = lowestUpperBound(classNodes);
                            MethodNode methodNode = (MethodNode) call.getNodeMetaData(StaticTypesMarker.DIRECT_METHOD_CALL_TARGET);
                            // we must check that such a method exists on the LUB
                            Parameter[] parameters = methodNode.getParameters();
                            ClassNode[] params = extractTypesFromParameters(parameters);
                            ClassNode[] argTypes = (ClassNode[]) wrapper.getData();
                            List<MethodNode> method = findMethod(lub, methodNode.getName(), argTypes);
                            if (method.size() != 1) {
                                addStaticTypeError("A closure shared variable [" + target.getName() + "] has been assigned with various types and the method" +
                                        " [" + toMethodParametersString(methodNode.getName(), params) + "]" +
                                        " does not exist in the lowest upper bound of those types: [" +
                                        lub.toString(false) + "]. In general, this is a bad practice (variable reuse) because the compiler cannot" +
                                        " determine safely what is the type of the variable at the moment of the call in a multithreaded context.", call);
                            }
                        }
                    }
                }
            }
        }
        // give a chance to type checker extensions to throw errors based on information gathered afterwards
        extension.finish();
    }

    protected static ClassNode[] extractTypesFromParameters(final Parameter[] parameters) {
        ClassNode[] params = new ClassNode[parameters.length];
        for (int i = 0; i < params.length; i++) {
            params[i] = parameters[i].getType();
        }
        return params;
    }

    private ClassNode applyGenerics(ClassNode type, Map<String, GenericsType> resolvedPlaceholders) {
        if (type.isGenericsPlaceHolder()) {
            String name = type.getUnresolvedName();
            GenericsType gt = resolvedPlaceholders.get(name);
            if (gt!=null && gt.isPlaceholder()) {
                //TODO: have to handle more cases here
                if (gt.getUpperBounds()!=null) return gt.getUpperBounds()[0];
                return type;
            } 
        }
        return type;
    }

    private void applyContextGenerics(Map<String, GenericsType> resolvedPlaceholders, Map<String, GenericsType> placeholdersFromContext) {
        if (placeholdersFromContext==null) return;
        for (Map.Entry<String, GenericsType> entry : resolvedPlaceholders.entrySet()) {
            GenericsType gt = entry.getValue();
            if (gt.isPlaceholder()) {
                String name = gt.getName();
                GenericsType outer = placeholdersFromContext.get(name);
                if (outer==null) continue;
                entry.setValue(outer);
            }
        }
    }

    private static Map<String, GenericsType> getGenericsParameterMapOfThis(ClassNode cn) {
        if (cn==null) return null;
        Map<String, GenericsType> map = null;
        if (cn.getEnclosingMethod()!=null) {
            map = getGenericsParameterMapOfThis(cn.getEnclosingMethod());
        } else if (cn.getOuterClass()!=null) {
            map = getGenericsParameterMapOfThis(cn.getOuterClass());
        }
        map = mergeGenerics(map, cn.getGenericsTypes());
        return map;
    }

    private static Map<String, GenericsType> getGenericsParameterMapOfThis(MethodNode mn) {
        if (mn==null) return null;
        Map<String, GenericsType> map = getGenericsParameterMapOfThis(mn.getDeclaringClass());
        map = mergeGenerics(map, mn.getGenericsTypes());
        return map;
    }

    private static Map<String, GenericsType> mergeGenerics(Map<String, GenericsType> current, GenericsType[] newGenerics) {
        if (newGenerics == null || newGenerics.length == 0) return null;
        if (current==null) current = new HashMap<String, GenericsType>();
        for (int i = 0; i < newGenerics.length; i++) {
            GenericsType gt = newGenerics[i];
            if (!gt.isPlaceholder()) continue;
            String name = gt.getName();
            if (!current.containsKey(name)) current.put(name, newGenerics[i]);
        }
        return current;
    }

    /**
     * Returns a wrapped type if, and only if, the provided class node is a primitive type.
     * This method differs from {@link ClassHelper#getWrapper(org.codehaus.groovy.ast.ClassNode)} as it will
     * return the same instance if the provided type is not a generic type.
     *
     * @param type
     * @return the wrapped type
     */
    protected static ClassNode wrapTypeIfNecessary(ClassNode type) {
        if (isPrimitiveType(type)) return getWrapper(type);
        return type;
    }

    protected static boolean isClassInnerClassOrEqualTo(ClassNode toBeChecked, ClassNode start) {
        if (start == toBeChecked) return true;
        if (start instanceof InnerClassNode) {
            return isClassInnerClassOrEqualTo(toBeChecked, start.getOuterClass());
        }
        return false;
    }


    protected class VariableExpressionTypeMemoizer extends ClassCodeVisitorSupport {
        private final Map<VariableExpression, ClassNode> varOrigType;

        public VariableExpressionTypeMemoizer(final Map<VariableExpression, ClassNode> varOrigType) {
            this.varOrigType = varOrigType;
        }

        @Override
        protected SourceUnit getSourceUnit() {
            return typeCheckingContext.source;
        }

        @Override
        public void visitVariableExpression(final VariableExpression expression) {
            super.visitVariableExpression(expression);
            Variable var = findTargetVariable(expression);
            if (var instanceof VariableExpression) {
                VariableExpression ve = (VariableExpression) var;
                varOrigType.put(ve, (ClassNode) ve.getNodeMetaData(StaticTypesMarker.INFERRED_TYPE));
            }
        }
    }

    // ------------------- codecs for method return type signatures ------------------------------

    public static class SignatureCodecFactory {
        public static SignatureCodec getCodec(int version, final ClassLoader classLoader) {
            switch (version) {
                case 1:  return new SignatureCodecVersion1(classLoader);
                default: return null;
            }
        }
    }

    // class only used to store setter information when an expression of type
    // a.x = foo or x=foo is found and that it corresponds to a setter call
    private static class SetterInfo {
        final ClassNode receiverType;
        final MethodNode setter;

        private SetterInfo(final ClassNode receiverType, final MethodNode setter) {
            this.receiverType = receiverType;
            this.setter = setter;
        }
    }

}<|MERGE_RESOLUTION|>--- conflicted
+++ resolved
@@ -3821,32 +3821,6 @@
                     " with arguments " + formatArgumentList(arguments), location);
             return false;
         }
-<<<<<<< HEAD
-        if (!isAssignableTo(argumentType, parameterType) && lastArg) {
-            if (parameterType.isArray()) {
-                if (!isAssignableTo(argumentType, parameterType.getComponentType())) {
-                    return false;
-                }
-            } else {
-                return false;
-            }
-        }
-        if (parameterType.isUsingGenerics() && argumentType.isUsingGenerics()) {
-            GenericsType gt = GenericsUtils.buildWildcardType(parameterType);
-            if (!gt.isCompatibleWith(argumentType)) {
-                return false;
-            }
-        } else if (parameterType.isArray() && argumentType.isArray()) {
-            // verify component type
-            typeCheckMethodArgumentWithGenerics(parameterType.getComponentType(), argumentType.getComponentType(), lastArg);
-        } else if (lastArg && parameterType.isArray()) {
-            // verify component type, but if we reach that point, the only possibility is that the argument is
-            // the last one of the call, so we're in the cast of a vargs call
-            // (otherwise, we face a type checker bug)
-            typeCheckMethodArgumentWithGenerics(parameterType.getComponentType(), argumentType, lastArg);
-        }
-=======
->>>>>>> 4e00a012
         return true;
     }
 
