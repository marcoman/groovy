--- conflicted
+++ resolved
@@ -1,215 +1,211 @@
-/*
-<<<<<<< HEAD
- * Copyright 2003-2012 the original author or authors.
-=======
- * Copyright 2003-2013 the original author or authors.
->>>>>>> 6ea29c30
- *
- * Licensed under the Apache License, Version 2.0 (the "License");
- * you may not use this file except in compliance with the License.
- * You may obtain a copy of the License at
- *
- *     http://www.apache.org/licenses/LICENSE-2.0
- *
- * Unless required by applicable law or agreed to in writing, software
- * distributed under the License is distributed on an "AS IS" BASIS,
- * WITHOUT WARRANTIES OR CONDITIONS OF ANY KIND, either express or implied.
- * See the License for the specific language governing permissions and
- * limitations under the License.
- */
-package org.codehaus.groovy.classgen;
-
-import org.codehaus.groovy.ast.*;
-import org.codehaus.groovy.ast.stmt.ReturnStatement;
-import org.codehaus.groovy.control.AnnotationConstantsVisitor;
-import org.codehaus.groovy.control.CompilerConfiguration;
-import org.codehaus.groovy.control.ErrorCollector;
-import org.codehaus.groovy.control.SourceUnit;
-import org.codehaus.groovy.control.messages.SyntaxErrorMessage;
-import org.codehaus.groovy.syntax.SyntaxException;
-import org.objectweb.asm.Opcodes;
-
-/**
- * A specialized Groovy AST visitor meant to perform additional verifications upon the
- * current AST. Currently it does checks on annotated nodes and annotations itself.
- * <p>
- * Current limitations:
- * - annotations on local variables are not supported
- *
- * @author <a href='mailto:the[dot]mindstorm[at]gmail[dot]com'>Alex Popescu</a>
- */
-public class ExtendedVerifier implements GroovyClassVisitor {
-    public static final String JVM_ERROR_MESSAGE = "Please make sure you are running on a JVM >= 1.5";
-
-    private SourceUnit source;
-    private ClassNode currentClass;
-
-    public ExtendedVerifier(SourceUnit sourceUnit) {
-        this.source = sourceUnit;
-    }
-
-    public void visitClass(ClassNode node) {
-        AnnotationConstantsVisitor acv = new AnnotationConstantsVisitor();
-        acv.visitClass(node, this.source);
-        this.currentClass = node;
-        if (node.isAnnotationDefinition()) {
-            visitAnnotations(node, AnnotationNode.ANNOTATION_TARGET);
-        } else {
-            visitAnnotations(node, AnnotationNode.TYPE_TARGET);
-        }
-        PackageNode packageNode = node.getPackage();
-        if (packageNode != null) {
-            visitAnnotations(packageNode, AnnotationNode.PACKAGE_TARGET);
-        }
-        node.visitContents(this);
-    }
-
-    public void visitField(FieldNode node) {
-        visitAnnotations(node, AnnotationNode.FIELD_TARGET);
-    }
-
-    public void visitConstructor(ConstructorNode node) {
-        visitConstructorOrMethod(node, AnnotationNode.CONSTRUCTOR_TARGET);
-    }
-
-    public void visitMethod(MethodNode node) {
-        visitConstructorOrMethod(node, AnnotationNode.METHOD_TARGET);
-    }
-
-    private void visitConstructorOrMethod(MethodNode node, int methodTarget) {
-        visitAnnotations(node, methodTarget);
-        for (int i = 0; i < node.getParameters().length; i++) {
-            Parameter parameter = node.getParameters()[i];
-            visitAnnotations(parameter, AnnotationNode.PARAMETER_TARGET);
-        }
-
-        if (this.currentClass.isAnnotationDefinition() && !node.isStaticConstructor()) {
-            ErrorCollector errorCollector = new ErrorCollector(this.source.getConfiguration());
-            AnnotationVisitor visitor = new AnnotationVisitor(this.source, errorCollector);
-            visitor.setReportClass(currentClass);
-            visitor.checkReturnType(node.getReturnType(), node);
-            if (node.getParameters().length > 0) {
-                addError("Annotation members may not have parameters.", node.getParameters()[0]);
-            }
-            if (node.getExceptions().length > 0) {
-                addError("Annotation members may not have a throws clause.", node.getExceptions()[0]);
-            }
-            ReturnStatement code = (ReturnStatement) node.getCode();
-            if (code != null) {
-                visitor.visitExpression(node.getName(), code.getExpression(), node.getReturnType());
-                visitor.checkCircularReference(currentClass, node.getReturnType(), code.getExpression());
-            }
-            this.source.getErrorCollector().addCollectorContents(errorCollector);
-        }
-    }
-
-    public void visitProperty(PropertyNode node) {
-    }
-
-    protected void visitAnnotations(AnnotatedNode node, int target) {
-        if (node.getAnnotations().isEmpty()) {
-            return;
-        }
-        this.currentClass.setAnnotated(true);
-        if (!isAnnotationCompatible()) {
-            addError("Annotations are not supported in the current runtime. " + JVM_ERROR_MESSAGE, node);
-            return;
-        }
-        for (AnnotationNode unvisited : node.getAnnotations()) {
-            AnnotationNode visited = visitAnnotation(unvisited);
-            boolean isTargetAnnotation = visited.getClassNode().isResolved() &&
-                    visited.getClassNode().getName().equals("java.lang.annotation.Target");
-
-            // Check if the annotation target is correct, unless it's the target annotating an annotation definition
-            // defining on which target elements the annotation applies
-            if (!isTargetAnnotation && !visited.isTargetAllowed(target)) {
-                addError("Annotation @" + visited.getClassNode().getName()
-                        + " is not allowed on element " + AnnotationNode.targetToName(target),
-                        visited);
-            }
-            visitDeprecation(node, visited);
-            visitOverride(node, visited);
-        }
-    }
-
-    private void visitDeprecation(AnnotatedNode node, AnnotationNode visited) {
-        if (visited.getClassNode().isResolved() && visited.getClassNode().getName().equals("java.lang.Deprecated")) {
-            if (node instanceof MethodNode) {
-                MethodNode mn = (MethodNode) node;
-                mn.setModifiers(mn.getModifiers() | Opcodes.ACC_DEPRECATED);
-            } else if (node instanceof FieldNode) {
-                FieldNode fn = (FieldNode) node;
-                fn.setModifiers(fn.getModifiers() | Opcodes.ACC_DEPRECATED);
-            } else if (node instanceof ClassNode) {
-                ClassNode cn = (ClassNode) node;
-                cn.setModifiers(cn.getModifiers() | Opcodes.ACC_DEPRECATED);
-            }
-        }
-    }
-
-    // TODO GROOVY-5011 handle case of @Override on a property
-    private void visitOverride(AnnotatedNode node, AnnotationNode visited) {
-        ClassNode annotationClassNode = visited.getClassNode();
-        if (annotationClassNode.isResolved() && annotationClassNode.getName().equals("java.lang.Override")) {
-            if (node instanceof MethodNode) {
-                MethodNode mn = (MethodNode) node;
-                ClassNode cNode = node.getDeclaringClass();
-                ClassNode sNode = cNode.getSuperClass();
-                while (sNode != null) {
-                    if (sNode.getMethod(mn.getName(), mn.getParameters()) != null) break;
-                    sNode = sNode.getSuperClass();
-                }
-                if (sNode == null) {
-                    for (ClassNode anInterface : cNode.getInterfaces()) {
-                        sNode = anInterface;
-                        while (sNode != null) {
-                            if (sNode.getMethod(mn.getName(), mn.getParameters()) != null) break;
-                            sNode = sNode.getSuperClass();
-                        }
-                        if (sNode != null) break;
-                    }
-                }
-                if (sNode == null) {
-                    addError("Method '" + mn.getName() + "' from class '" + cNode.getName() +
-                            "' does not override method from its superclass but is annotated with @Override.",
-                            visited);
-                }
-            }
-        }
-    }
-
-    /**
-     * Resolve metadata and details of the annotation.
-     *
-     * @param unvisited the node to visit
-     * @return the visited node
-     */
-    private AnnotationNode visitAnnotation(AnnotationNode unvisited) {
-        ErrorCollector errorCollector = new ErrorCollector(this.source.getConfiguration());
-        AnnotationVisitor visitor = new AnnotationVisitor(this.source, errorCollector);
-        AnnotationNode visited = visitor.visit(unvisited);
-        this.source.getErrorCollector().addCollectorContents(errorCollector);
-        return visited;
-    }
-
-    /**
-     * Check if the current runtime allows Annotation usage.
-     *
-     * @return true if running on a 1.5+ runtime
-     */
-    protected boolean isAnnotationCompatible() {
-        return CompilerConfiguration.isPostJDK5(this.source.getConfiguration().getTargetBytecode());
-    }
-
-    protected void addError(String msg, ASTNode expr) {
-        this.source.getErrorCollector().addErrorAndContinue(
-                new SyntaxErrorMessage(
-                        new SyntaxException(msg + '\n', expr.getLineNumber(), expr.getColumnNumber(), expr.getLastLineNumber(), expr.getLastColumnNumber()), this.source)
-        );
-    }
-
-    // TODO use it or lose it
-    public void visitGenericType(GenericsType genericsType) {
-
-    }
-}
+/*
+ * Copyright 2003-2013 the original author or authors.
+ *
+ * Licensed under the Apache License, Version 2.0 (the "License");
+ * you may not use this file except in compliance with the License.
+ * You may obtain a copy of the License at
+ *
+ *     http://www.apache.org/licenses/LICENSE-2.0
+ *
+ * Unless required by applicable law or agreed to in writing, software
+ * distributed under the License is distributed on an "AS IS" BASIS,
+ * WITHOUT WARRANTIES OR CONDITIONS OF ANY KIND, either express or implied.
+ * See the License for the specific language governing permissions and
+ * limitations under the License.
+ */
+package org.codehaus.groovy.classgen;
+
+import org.codehaus.groovy.ast.*;
+import org.codehaus.groovy.ast.stmt.ReturnStatement;
+import org.codehaus.groovy.control.AnnotationConstantsVisitor;
+import org.codehaus.groovy.control.CompilerConfiguration;
+import org.codehaus.groovy.control.ErrorCollector;
+import org.codehaus.groovy.control.SourceUnit;
+import org.codehaus.groovy.control.messages.SyntaxErrorMessage;
+import org.codehaus.groovy.syntax.SyntaxException;
+import org.objectweb.asm.Opcodes;
+
+/**
+ * A specialized Groovy AST visitor meant to perform additional verifications upon the
+ * current AST. Currently it does checks on annotated nodes and annotations itself.
+ * <p>
+ * Current limitations:
+ * - annotations on local variables are not supported
+ *
+ * @author <a href='mailto:the[dot]mindstorm[at]gmail[dot]com'>Alex Popescu</a>
+ */
+public class ExtendedVerifier implements GroovyClassVisitor {
+    public static final String JVM_ERROR_MESSAGE = "Please make sure you are running on a JVM >= 1.5";
+
+    private SourceUnit source;
+    private ClassNode currentClass;
+
+    public ExtendedVerifier(SourceUnit sourceUnit) {
+        this.source = sourceUnit;
+    }
+
+    public void visitClass(ClassNode node) {
+        AnnotationConstantsVisitor acv = new AnnotationConstantsVisitor();
+        acv.visitClass(node, this.source);
+        this.currentClass = node;
+        if (node.isAnnotationDefinition()) {
+            visitAnnotations(node, AnnotationNode.ANNOTATION_TARGET);
+        } else {
+            visitAnnotations(node, AnnotationNode.TYPE_TARGET);
+        }
+        PackageNode packageNode = node.getPackage();
+        if (packageNode != null) {
+            visitAnnotations(packageNode, AnnotationNode.PACKAGE_TARGET);
+        }
+        node.visitContents(this);
+    }
+
+    public void visitField(FieldNode node) {
+        visitAnnotations(node, AnnotationNode.FIELD_TARGET);
+    }
+
+    public void visitConstructor(ConstructorNode node) {
+        visitConstructorOrMethod(node, AnnotationNode.CONSTRUCTOR_TARGET);
+    }
+
+    public void visitMethod(MethodNode node) {
+        visitConstructorOrMethod(node, AnnotationNode.METHOD_TARGET);
+    }
+
+    private void visitConstructorOrMethod(MethodNode node, int methodTarget) {
+        visitAnnotations(node, methodTarget);
+        for (int i = 0; i < node.getParameters().length; i++) {
+            Parameter parameter = node.getParameters()[i];
+            visitAnnotations(parameter, AnnotationNode.PARAMETER_TARGET);
+        }
+
+        if (this.currentClass.isAnnotationDefinition() && !node.isStaticConstructor()) {
+            ErrorCollector errorCollector = new ErrorCollector(this.source.getConfiguration());
+            AnnotationVisitor visitor = new AnnotationVisitor(this.source, errorCollector);
+            visitor.setReportClass(currentClass);
+            visitor.checkReturnType(node.getReturnType(), node);
+            if (node.getParameters().length > 0) {
+                addError("Annotation members may not have parameters.", node.getParameters()[0]);
+            }
+            if (node.getExceptions().length > 0) {
+                addError("Annotation members may not have a throws clause.", node.getExceptions()[0]);
+            }
+            ReturnStatement code = (ReturnStatement) node.getCode();
+            if (code != null) {
+                visitor.visitExpression(node.getName(), code.getExpression(), node.getReturnType());
+                visitor.checkCircularReference(currentClass, node.getReturnType(), code.getExpression());
+            }
+            this.source.getErrorCollector().addCollectorContents(errorCollector);
+        }
+    }
+
+    public void visitProperty(PropertyNode node) {
+    }
+
+    protected void visitAnnotations(AnnotatedNode node, int target) {
+        if (node.getAnnotations().isEmpty()) {
+            return;
+        }
+        this.currentClass.setAnnotated(true);
+        if (!isAnnotationCompatible()) {
+            addError("Annotations are not supported in the current runtime. " + JVM_ERROR_MESSAGE, node);
+            return;
+        }
+        for (AnnotationNode unvisited : node.getAnnotations()) {
+            AnnotationNode visited = visitAnnotation(unvisited);
+            boolean isTargetAnnotation = visited.getClassNode().isResolved() &&
+                    visited.getClassNode().getName().equals("java.lang.annotation.Target");
+
+            // Check if the annotation target is correct, unless it's the target annotating an annotation definition
+            // defining on which target elements the annotation applies
+            if (!isTargetAnnotation && !visited.isTargetAllowed(target)) {
+                addError("Annotation @" + visited.getClassNode().getName()
+                        + " is not allowed on element " + AnnotationNode.targetToName(target),
+                        visited);
+            }
+            visitDeprecation(node, visited);
+            visitOverride(node, visited);
+        }
+    }
+
+    private void visitDeprecation(AnnotatedNode node, AnnotationNode visited) {
+        if (visited.getClassNode().isResolved() && visited.getClassNode().getName().equals("java.lang.Deprecated")) {
+            if (node instanceof MethodNode) {
+                MethodNode mn = (MethodNode) node;
+                mn.setModifiers(mn.getModifiers() | Opcodes.ACC_DEPRECATED);
+            } else if (node instanceof FieldNode) {
+                FieldNode fn = (FieldNode) node;
+                fn.setModifiers(fn.getModifiers() | Opcodes.ACC_DEPRECATED);
+            } else if (node instanceof ClassNode) {
+                ClassNode cn = (ClassNode) node;
+                cn.setModifiers(cn.getModifiers() | Opcodes.ACC_DEPRECATED);
+            }
+        }
+    }
+
+    // TODO GROOVY-5011 handle case of @Override on a property
+    private void visitOverride(AnnotatedNode node, AnnotationNode visited) {
+        ClassNode annotationClassNode = visited.getClassNode();
+        if (annotationClassNode.isResolved() && annotationClassNode.getName().equals("java.lang.Override")) {
+            if (node instanceof MethodNode) {
+                MethodNode mn = (MethodNode) node;
+                ClassNode cNode = node.getDeclaringClass();
+                ClassNode sNode = cNode.getSuperClass();
+                while (sNode != null) {
+                    if (sNode.getMethod(mn.getName(), mn.getParameters()) != null) break;
+                    sNode = sNode.getSuperClass();
+                }
+                if (sNode == null) {
+                    for (ClassNode anInterface : cNode.getInterfaces()) {
+                        sNode = anInterface;
+                        while (sNode != null) {
+                            if (sNode.getMethod(mn.getName(), mn.getParameters()) != null) break;
+                            sNode = sNode.getSuperClass();
+                        }
+                        if (sNode != null) break;
+                    }
+                }
+                if (sNode == null) {
+                    addError("Method '" + mn.getName() + "' from class '" + cNode.getName() +
+                            "' does not override method from its superclass but is annotated with @Override.",
+                            visited);
+                }
+            }
+        }
+    }
+
+    /**
+     * Resolve metadata and details of the annotation.
+     *
+     * @param unvisited the node to visit
+     * @return the visited node
+     */
+    private AnnotationNode visitAnnotation(AnnotationNode unvisited) {
+        ErrorCollector errorCollector = new ErrorCollector(this.source.getConfiguration());
+        AnnotationVisitor visitor = new AnnotationVisitor(this.source, errorCollector);
+        AnnotationNode visited = visitor.visit(unvisited);
+        this.source.getErrorCollector().addCollectorContents(errorCollector);
+        return visited;
+    }
+
+    /**
+     * Check if the current runtime allows Annotation usage.
+     *
+     * @return true if running on a 1.5+ runtime
+     */
+    protected boolean isAnnotationCompatible() {
+        return CompilerConfiguration.isPostJDK5(this.source.getConfiguration().getTargetBytecode());
+    }
+
+    protected void addError(String msg, ASTNode expr) {
+        this.source.getErrorCollector().addErrorAndContinue(
+                new SyntaxErrorMessage(
+                        new SyntaxException(msg + '\n', expr.getLineNumber(), expr.getColumnNumber(), expr.getLastLineNumber(), expr.getLastColumnNumber()), this.source)
+        );
+    }
+
+    // TODO use it or lose it
+    public void visitGenericType(GenericsType genericsType) {
+
+    }
+}